--- conflicted
+++ resolved
@@ -144,14 +144,8 @@
 
 fixtures = [
 	"Agent Job Type",
-<<<<<<< HEAD
-	"Plan",
 	"Frappe Version",
-=======
->>>>>>> bc4a17b0
 	{"dt": "Role", "filters": [["role_name", "like", "Press%"]]},
-	"Print Format",
-	"Site Config Key",
 	"Site Config Key Blacklist",
 ]
 # Testing
