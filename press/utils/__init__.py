--- conflicted
+++ resolved
@@ -40,15 +40,12 @@
 		reference_name = doc.name
 		del kwargs["doc"]
 
-<<<<<<< HEAD
-=======
 	try:
 		kwargs["user"] = frappe.session.user
 		kwargs["team"] = frappe.local.team()
 	except Exception:
 		pass
 
->>>>>>> b5f6087e
 	traceback = frappe.get_traceback(with_context=True)
 	serialized = json.dumps(kwargs, indent=4, sort_keys=True, default=str, skipkeys=True)
 	message = f"Data:\n{serialized}\nException:\n{traceback}"
