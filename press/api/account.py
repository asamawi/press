# Copyright (c) 2019, Frappe and contributors
# For license information, please see license.txt
from __future__ import annotations

import json
from typing import TYPE_CHECKING

import frappe
import pyotp
from frappe import _
from frappe.core.doctype.user.user import update_password
from frappe.core.utils import find
from frappe.exceptions import DoesNotExistError
from frappe.query_builder.custom import GROUP_CONCAT
from frappe.rate_limiter import rate_limit
from frappe.utils import get_url
from frappe.utils.data import sha256_hash
from frappe.utils.oauth import get_oauth2_authorize_url, get_oauth_keys
from frappe.utils.password import get_decrypted_password
from frappe.website.utils import build_response
from pypika.terms import ValueWrapper

from press.api.site import protected
from press.press.doctype.team.team import (
	Team,
	get_child_team_members,
	get_team_members,
	has_active_servers,
	has_unsettled_invoices,
)
from press.utils import get_country_info, get_current_team, is_user_part_of_team
from press.utils.telemetry import capture

if TYPE_CHECKING:
	from press.press.doctype.account_request.account_request import AccountRequest


@frappe.whitelist(allow_guest=True)
def signup(email, product=None, referrer=None):
	frappe.utils.validate_email_address(email, True)

	current_user = frappe.session.user
	frappe.set_user("Administrator")

	email = email.strip().lower()
	exists, enabled = frappe.db.get_value("Team", {"user": email}, ["name", "enabled"]) or [0, 0]

	account_request = None
	if exists and not enabled:
		frappe.throw(_("Account {0} has been deactivated").format(email))
	elif exists and enabled:
		frappe.throw(_("Account {0} is already registered").format(email))
	else:
		account_request = frappe.get_doc(
			{
				"doctype": "Account Request",
				"email": email,
				"role": "Press Admin",
				"referrer_id": referrer,
				"saas": bool(product),
				"product_trial": product,
				"send_email": True,
			}
		).insert()

	frappe.set_user(current_user)
	if account_request:
		return account_request.name
	return None

	return None


@frappe.whitelist(allow_guest=True)
def verify_otp(account_request: str, otp: str):
	account_request: "AccountRequest" = frappe.get_doc("Account Request", account_request)
	# ensure no team has been created with this email
	if not account_request.product_trial and frappe.db.exists("Team", {"user": account_request.email}):
		frappe.throw("Invalid OTP. Please try again.")
	if account_request.otp != otp:
		frappe.throw("Invalid OTP. Please try again.")
	account_request.reset_otp()
	return account_request.request_key


@frappe.whitelist(allow_guest=True)
def resend_otp(account_request: str):
	account_request: "AccountRequest" = frappe.get_doc("Account Request", account_request)
	# ensure no team has been created with this email
	if not account_request.product_trial and frappe.db.exists("Team", {"user": account_request.email}):
		frappe.throw("Invalid Email")
	account_request.reset_otp()
	account_request.send_verification_email()


@frappe.whitelist(allow_guest=True)
def setup_account(  # noqa: C901
	key,
	first_name=None,
	last_name=None,
	password=None,
	is_invitation=False,
	country=None,
	user_exists=False,
	accepted_user_terms=False,
	invited_by_parent_team=False,
	oauth_signup=False,
	oauth_domain=False,
):
	account_request = get_account_request_from_key(key)
	if not account_request:
		frappe.throw("Invalid or Expired Key")

	if not user_exists:
		if not first_name:
			frappe.throw("First Name is required")

		if not password and not (oauth_signup or oauth_domain):
			frappe.throw("Password is required")

		if not is_invitation and not country:
			frappe.throw("Country is required")

		if not is_invitation and country:
			all_countries = frappe.db.get_all("Country", pluck="name")
			country = find(all_countries, lambda x: x.lower() == country.lower())
			if not country:
				frappe.throw("Please provide a valid country name")

	if not accepted_user_terms:
		frappe.throw("Please accept our Terms of Service & Privacy Policy to continue")

	# if the request is authenticated, set the user to Administrator
	frappe.set_user("Administrator")

	team = account_request.team
	email = account_request.email
	role = account_request.role
	press_roles = account_request.press_roles

	if is_invitation:
		# if this is a request from an invitation
		# then Team already exists and will be added to that team
		doc = frappe.get_doc("Team", team)
		doc.create_user_for_member(first_name, last_name, email, password, role, press_roles)
	else:
		# Team doesn't exist, create it
		team_doc = Team.create_new(
			account_request=account_request,
			first_name=first_name,
			last_name=last_name,
			password=password,
			country=country,
			user_exists=bool(user_exists),
		)
		if invited_by_parent_team:
			doc = frappe.get_doc("Team", account_request.invited_by)
			doc.append("child_team_members", {"child_team": team})
			doc.save()

		if account_request.product_trial:
			frappe.new_doc(
				"Product Trial Request",
				product_trial=account_request.product_trial,
				account_request=account_request.name,
				team=team_doc.name,
			).insert(ignore_permissions=True)

	# Telemetry: Created account
	capture("completed_signup", "fc_signup", account_request.email)
	frappe.local.login_manager.login_as(email)


@frappe.whitelist(allow_guest=True)
@rate_limit(limit=5, seconds=60 * 60)
def send_login_link(email):
	if not frappe.db.exists("User", email):
		frappe.throw("No registered account with this email address")

	key = frappe.generate_hash("Login Link", 20)
	minutes = 10
	frappe.cache().set_value(f"one_time_login_key:{key}", email, expires_in_sec=minutes * 60)

	link = get_url(f"/api/method/press.api.account.login_using_key?key={key}")

	if frappe.conf.developer_mode:
		print()
		print(f"One time login link for {email}")
		print(link)
		print()

	frappe.sendmail(
		subject="Login to Frappe Cloud",
		recipients=email,
		template="one_time_login_link",
		args={"link": link, "minutes": minutes},
		now=True,
	)


@frappe.whitelist(allow_guest=True)
@rate_limit(limit=5, seconds=60 * 60)
def login_using_key(key):
	cache_key = f"one_time_login_key:{key}"
	email = frappe.cache().get_value(cache_key)

	if email:
		frappe.cache().delete_value(cache_key)
		frappe.local.login_manager.login_as(email)
		frappe.response.type = "redirect"
		frappe.response.location = "/dashboard"
	else:
		frappe.respond_as_web_page(
			_("Not Permitted"),
			_("The link using which you are trying to login is invalid or expired."),
			http_status_code=403,
			indicator_color="red",
		)


@frappe.whitelist()
def active_servers():
	team = get_current_team()
	return frappe.get_all("Server", {"team": team, "status": "Active"}, ["title", "name"])


@frappe.whitelist()
def disable_account(totp_code: str | None):
	user = frappe.session.user
	team = get_current_team(get_doc=True)

	if is_2fa_enabled(user):
		if not totp_code:
			frappe.throw("2FA Code is required")
		if not verify_2fa(user, totp_code):
			frappe.throw("Invalid 2FA Code")

	if user != team.user:
		frappe.throw("Only team owner can disable the account")
	if has_unsettled_invoices(team.name):
		return "Unpaid Invoices"
	if has_active_servers(team.name):
		return "Active Servers"

	team.disable_account()
	return None


@frappe.whitelist()
def enable_account():
	team = get_current_team(get_doc=True)
	if frappe.session.user != team.user:
		frappe.throw("Only team owner can enable the account")
	team.enable_account()


@frappe.whitelist()
def request_team_deletion():
	team = get_current_team(get_doc=True)
	doc = frappe.get_doc({"doctype": "Team Deletion Request", "team": team.name}).insert()
	return doc.name


@frappe.whitelist(allow_guest=True)
def delete_team(team):
	from frappe.utils.verified_command import verify_request

	responses = {
		"invalid": [
			("Link Invalid", "This link is invalid or expired."),
			{"indicator_color": "red"},
		],
		"confirmed": [
			(
				"Confirmed",
				f"The process for deletion of your team {team} has been initiated." " Sorry to see you go :(",
			),
			{"indicator_color": "green"},
		],
		"expired": [
			("Link Expired", "This link has already been activated for verification."),
			{"indicator_color": "red"},
		],
	}

	def respond_as_web_page(key):
		frappe.respond_as_web_page(*responses[key][0], **responses[key][1])

	if verify_request() or frappe.flags.in_test:
		frappe.set_user("Administrator")
	else:
		return respond_as_web_page("invalid")

	try:
		doc = frappe.get_last_doc("Team Deletion Request", {"team": team})
	except frappe.DoesNotExistError:
		return respond_as_web_page("invalid")

	if doc.status != "Pending Verification":
		return respond_as_web_page("expired")

	doc.status = "Deletion Verified"
	doc.save()
	frappe.db.commit()

	return respond_as_web_page("confirmed")


@frappe.whitelist(allow_guest=True)
def validate_request_key(key, timezone=None):
	from press.utils.country_timezone import get_country_from_timezone

	account_request = get_account_request_from_key(key)
	if account_request:
		data = get_country_info()
		possible_country = data.get("country") or get_country_from_timezone(timezone)
		product_trial = frappe.db.get_value(
			"Product Trial",
			{"name": account_request.product_trial},
			pluck="name",
		)
		product_trial_doc = frappe.get_doc("Product Trial", product_trial) if product_trial else None
		if not (account_request.is_saas_signup() or account_request.invited_by_parent_team):
			capture("clicked_verify_link", "fc_signup", account_request.email)
		return {
			"email": account_request.email,
			"first_name": account_request.first_name,
			"last_name": account_request.last_name,
			"country": possible_country,
			"countries": frappe.db.get_all("Country", pluck="name"),
			"user_exists": frappe.db.exists("User", account_request.email),
			"team": account_request.team,
			"is_invitation": frappe.db.get_value("Team", account_request.team, "enabled"),
			"invited_by": account_request.invited_by,
			"invited_by_parent_team": account_request.invited_by_parent_team,
			"oauth_signup": account_request.oauth_signup,
			"oauth_domain": frappe.db.exists(
				"OAuth Domain Mapping", {"email_domain": account_request.email.split("@")[1]}
			),
			"product_trial": {
				"name": product_trial_doc.name,
				"title": product_trial_doc.title,
				"logo": product_trial_doc.logo,
				"signup_fields": product_trial_doc.signup_fields,
				"description": product_trial_doc.description,
			}
			if product_trial_doc
			else None,
		}
	return None

	return None


@frappe.whitelist(allow_guest=True)
def country_list():
	def get_country_list():
		return frappe.db.get_all("Country", fields=["name", "code"])

	return frappe.cache().get_value("country_list", generator=get_country_list)


def clear_country_list_cache():
	frappe.cache().delete_value("country_list")


@frappe.whitelist()
def set_country(country):
	team_doc = get_current_team(get_doc=True)
	team_doc.country = country
	team_doc.save()
	team_doc.create_stripe_customer()


def get_account_request_from_key(key):
	"""Find Account Request using `key` in the past 12 hours or if site is active"""

	if not key or not isinstance(key, str):
		frappe.throw(_("Invalid Key"))

	hours = 12
	ar = frappe.get_doc("Account Request", {"request_key": key})
	if ar.creation > frappe.utils.add_to_date(None, hours=-hours):
		return ar
	if ar.subdomain and ar.saas_app:
		domain = frappe.db.get_value("Saas Settings", ar.saas_app, "domain")
		if frappe.db.get_value("Site", ar.subdomain + "." + domain, "status") == "Active":
			return ar
	return None

	return None


@frappe.whitelist()
def get():
	cached = frappe.cache.get_value("cached-account.get", user=frappe.session.user)
	if cached:
		return cached
	value = _get()
	frappe.cache.set_value("cached-account.get", value, user=frappe.session.user, expires_in_sec=60)
	return value


def _get():
	user = frappe.session.user
	if not frappe.db.exists("User", user):
		frappe.throw(_("Account does not exist"))

	team_doc = get_current_team(get_doc=True)

	parent_teams = [d.parent for d in frappe.db.get_all("Team Member", {"user": user}, ["parent"])]

	teams = []
	if parent_teams:
		Team = frappe.qb.DocType("Team")
		teams = (
			frappe.qb.from_(Team)
			.select(Team.name, Team.team_title, Team.user)
			.where((Team.enabled == 1) & (Team.name.isin(parent_teams)))
			.run(as_dict=True)
		)

	partner_billing_name = ""
	if team_doc.partner_email:
		partner_billing_name = frappe.db.get_value(
			"Team",
			{"erpnext_partner": 1, "partner_email": team_doc.partner_email},
			"billing_name",
		)
	number_of_sites = frappe.db.count("Site", {"team": team_doc.name, "status": ("!=", "Archived")})

	return {
		"user": frappe.get_doc("User", user),
		"ssh_key": get_ssh_key(user),
		"team": team_doc,
		"team_members": get_team_members(team_doc.name),
		"child_team_members": get_child_team_members(team_doc.name),
		"teams": list(teams if teams else parent_teams),
		"onboarding": team_doc.get_onboarding(),
		"balance": team_doc.get_balance(),
		"parent_team": team_doc.parent_team or "",
		"saas_site_request": team_doc.get_pending_saas_site_request(),
		"feature_flags": {
			"verify_cards_with_micro_charge": frappe.db.get_single_value(
				"Press Settings", "verify_cards_with_micro_charge"
			)
		},
		"partner_email": team_doc.partner_email or "",
		"partner_billing_name": partner_billing_name,
		"number_of_sites": number_of_sites,
		"permissions": get_permissions(),
		"billing_info": team_doc.billing_info(),
	}


@frappe.whitelist()
def current_team():
	user = frappe.session.user
	if not frappe.db.exists("User", user):
		frappe.throw(_("Account does not exist"))

	from press.api.client import get

	return get("Team", frappe.local.team().name)


def get_permissions():
	user = frappe.session.user
	groups = tuple(
<<<<<<< HEAD
		frappe.get_all("Press Permission Group User", {"user": user}, pluck="parent") + ["1", "2"]  # noqa: RUF005
=======
		[*frappe.get_all("Press Permission Group User", {"user": user}, pluck="parent"), "1", "2"]
>>>>>>> 172270fa
	)  # [1, 2] is for avoiding singleton tuples
	docperms = frappe.db.sql(
		f"""
			SELECT `document_name`, GROUP_CONCAT(`action`) as `actions`
			FROM `tabPress User Permission`
			WHERE user='{user}' or `group` in {groups}
			GROUP BY `document_name`
		""",
		as_dict=True,
	)
	return {perm.document_name: perm.actions.split(",") for perm in docperms if perm.actions}


@frappe.whitelist()
def has_method_permission(doctype, docname, method) -> bool:
	from press.press.doctype.press_permission_group.press_permission_group import (
		has_method_permission,
	)

	return has_method_permission(doctype, docname, method)


@frappe.whitelist(allow_guest=True)
def signup_settings(product=None, fetch_countries=False, timezone=None):
	from press.utils.country_timezone import get_country_from_timezone

	settings = frappe.get_single("Press Settings")

	product = frappe.utils.cstr(product)
	product_trial = None
	if product:
		product_trial = frappe.db.get_value(
			"Product Trial",
			{"name": product, "published": 1},
			["title", "description", "logo"],
			as_dict=1,
		)

	data = {
		"enable_google_oauth": settings.enable_google_oauth,
		"product_trial": product_trial,
		"oauth_domains": frappe.get_all(
			"OAuth Domain Mapping", ["email_domain", "social_login_key", "provider_name"]
		),
	}

	if fetch_countries:
		data["countries"] = frappe.db.get_all("Country", pluck="name")
		data["country"] = get_country_info().get("country") or get_country_from_timezone(timezone)

	return data


@frappe.whitelist(allow_guest=True)
def guest_feature_flags():
	return {
		"enable_google_oauth": frappe.db.get_single_value("Press Settings", "enable_google_oauth"),
	}


@frappe.whitelist()
def create_child_team(title):
	team = title.strip()

	current_team = get_current_team(True)
	if title in [
		d.team_title for d in frappe.get_all("Team", {"parent_team": current_team.name}, ["team_title"])
	]:
		frappe.throw(f"Child Team {title} already exists.")
	elif title == "Parent Team":
		frappe.throw("Child team name cannot be same as parent team")

	doc = frappe.get_doc(
		{
			"doctype": "Team",
			"team_title": team,
			"user": current_team.user,
			"parent_team": current_team.name,
			"enabled": 1,
		}
	)
	doc.insert(ignore_permissions=True, ignore_links=True)
	doc.append("team_members", {"user": current_team.user})
	doc.save()

	current_team.append("child_team_members", {"child_team": doc.name})
	current_team.save()

	return "created"


def new_team(email, current_team):
	frappe.utils.validate_email_address(email, True)

	frappe.get_doc(
		{
			"doctype": "Account Request",
			"email": email,
			"role": "Press Member",
			"send_email": True,
			"team": email,
			"invited_by": current_team,
			"invited_by_parent_team": 1,
		}
	).insert()

	return "new_team"


def get_ssh_key(user):
	ssh_keys = frappe.get_all(
		"User SSH Key", {"user": user, "is_default": True}, order_by="creation desc", limit=1
	)
	if ssh_keys:
		return frappe.get_doc("User SSH Key", ssh_keys[0])

	return None


@frappe.whitelist()
def update_profile(first_name=None, last_name=None, email=None):
	if email:
		frappe.utils.validate_email_address(email, True)
	user = frappe.session.user
	doc = frappe.get_doc("User", user)
	doc.first_name = first_name
	doc.last_name = last_name
	doc.email = email
	doc.save(ignore_permissions=True)
	return doc


@frappe.whitelist()
def update_profile_picture():
	user = frappe.session.user
	_file = frappe.get_doc(
		{
			"doctype": "File",
			"attached_to_doctype": "User",
			"attached_to_name": user,
			"attached_to_field": "user_image",
			"folder": "Home/Attachments",
			"file_name": frappe.local.uploaded_filename,
			"is_private": 0,
			"content": frappe.local.uploaded_file,
		}
	)
	_file.save(ignore_permissions=True)
	frappe.db.set_value("User", user, "user_image", _file.file_url)


@frappe.whitelist()
def update_feature_flags(values=None):
	frappe.only_for("Press Admin")
	team = get_current_team(get_doc=True)
	values = frappe.parse_json(values)
	fields = [
		"benches_enabled",
		"servers_enabled",
		"self_hosted_servers_enabled",
		"security_portal_enabled",
	]
	for field in fields:
		if field in values:
			team.set(field, values[field])
	team.save()


@frappe.whitelist(allow_guest=True)
@rate_limit(limit=5, seconds=60 * 60)
def send_reset_password_email(email: str):
	valid_email = frappe.utils.validate_email_address(email)
	if not valid_email:
		frappe.throw(
			f"{email} is not a valid email address",
			frappe.InvalidEmailAddressError,
		)

	valid_email = valid_email.strip()
	key = frappe.generate_hash()
	hashed_key = sha256_hash(key)
	if frappe.db.exists("User", valid_email):
		frappe.db.set_value(
			"User",
			valid_email,
			{
				"reset_password_key": hashed_key,
				"last_reset_password_key_generated_on": frappe.utils.now_datetime(),
			},
		)
		url = get_url("/dashboard/reset-password/" + key)
		if frappe.conf.developer_mode:
			print(f"\nReset password URL for {valid_email}:")
			print(url)
			print()
			return
		frappe.sendmail(
			recipients=valid_email,
			subject="Reset Password",
			template="reset_password",
			args={"link": url},
			now=True,
		)
	else:
		frappe.throw(f"User {valid_email} does not exist")


@frappe.whitelist(allow_guest=True)
def reset_password(key, password):
	return update_password(new_password=password, key=key)


@frappe.whitelist(allow_guest=True)
def get_user_for_reset_password_key(key):
	if not key or not isinstance(key, str):
		frappe.throw(_("Invalid Key"))

	hashed_key = sha256_hash(key)
	return frappe.db.get_value("User", {"reset_password_key": hashed_key}, "name")


@frappe.whitelist()
def remove_team_member(user_email):
	team = get_current_team(True)
	team.remove_team_member(user_email)


@frappe.whitelist()
def remove_child_team(child_team):
	team = frappe.get_doc("Team", child_team)
	sites = frappe.get_all("Site", {"status": ("!=", "Archived"), "team": team.name}, pluck="name")
	if sites:
		frappe.throw("Child team has Active Sites")

	team.enabled = 0
	team.parent_team = ""
	team.save(ignore_permissions=True)


@frappe.whitelist()
def can_switch_to_team(team):
	if not frappe.db.exists("Team", team):
		return False
	if frappe.local.system_user():
		return True
	if is_user_part_of_team(frappe.session.user, team):
		return True
	return False


@frappe.whitelist()
def switch_team(team):
	user_is_part_of_team = frappe.db.exists("Team Member", {"parent": team, "user": frappe.session.user})
	user_is_system_user = frappe.session.data.user_type == "System User"
	if user_is_part_of_team or user_is_system_user:
		frappe.db.set_value("Team", {"user": frappe.session.user}, "last_used_team", team)
		frappe.cache.delete_value("cached-account.get", user=frappe.session.user)
		return {
			"team": frappe.get_doc("Team", team),
			"team_members": get_team_members(team),
		}
	return None


@frappe.whitelist()
def leave_team(team):
	team_to_leave = frappe.get_doc("Team", team)
	cur_team = frappe.session.user

	if team_to_leave.user == cur_team:
		frappe.throw("Cannot leave this team as you are the owner.")

	team_to_leave.remove_team_member(cur_team)


@frappe.whitelist()
def get_billing_information(timezone=None):
	from press.utils.country_timezone import get_country_from_timezone

	team = get_current_team(True)

	billing_details = frappe._dict()
	if team.billing_address:
		billing_details = frappe.get_doc("Address", team.billing_address).as_dict()
		billing_details.billing_name = team.billing_name

	if not billing_details.country and timezone:
		billing_details.country = get_country_from_timezone(timezone)

	return billing_details


@frappe.whitelist()
def update_billing_information(billing_details):
	billing_details = frappe._dict(billing_details)
	team = get_current_team(get_doc=True)
	if (team.country != billing_details.country) and (
		team.country == "India" or billing_details.country == "India"
	):
		frappe.throw("Cannot change country after registration")
	team.update_billing_details(billing_details)


@frappe.whitelist()
def feedback(team, message, note, rating, route=None):
	feedback = frappe.new_doc("Press Feedback")
	feedback.team = team
	feedback.message = message
	feedback.note = note
	feedback.route = route
	feedback.rating = rating / 5
	feedback.insert(ignore_permissions=True)


@frappe.whitelist()
def get_site_count(team):
	return frappe.db.count("Site", {"team": team, "status": ("=", "Active")})


@frappe.whitelist()
def user_prompts():
	if frappe.local.dev_server:
		return None

	team = get_current_team(True)
	doc = frappe.get_doc("Team", team.name)

	onboarding = doc.get_onboarding()
	if not onboarding["complete"]:
		return None

	if not doc.billing_address:
		return [
			"UpdateBillingDetails",
			"Update your billing details so that we can show it in your monthly invoice.",
		]

	gstin, country = frappe.db.get_value("Address", doc.billing_address, ["gstin", "country"])
	if country == "India" and not gstin:
		return [
			"UpdateBillingDetails",
			"If you have a registered GSTIN number, you are required to update it, so that we can generate a GST Invoice.",
		]
	return None


@frappe.whitelist()
def get_site_request(product):
	team = frappe.local.team()
	requests = frappe.qb.get_query(
		"Product Trial Request",
		filters={
			"team": team.name,
			"product_trial": product,
		},
		fields=[
			"name",
			"status",
			"site",
			"site.trial_end_date as trial_end_date",
			"site.status as site_status",
			"site.plan as site_plan",
		],
		order_by="creation desc",
	).run(as_dict=1)
	if requests:
		site_request = requests[0]
		site_request.is_pending = (not site_request.site) or site_request.status in [
			"Pending",
			"Wait for Site",
			"Completing Setup Wizard",
			"Error",
		]
	else:
		site_request = frappe.new_doc(
			"Product Trial Request",
			product_trial=product,
			team=team.name,
		).insert(ignore_permissions=True)
		site_request.is_pending = True

	if hasattr(site_request, "site_plan") and site_request.site_plan:
		record = frappe.get_value(
			"Site Plan",
			site_request.site_plan,
			["is_trial_plan", "price_inr", "price_usd"],
			as_dict=1,
		)
		site_request.is_trial_plan = bool(
			frappe.get_value("Site Plan", site_request.site_plan, "is_trial_plan")
		)
		if team.currency == "INR":
			site_request.site_plan_description = f"₹{record.price_inr} / month"
		else:
			site_request.site_plan_description = f"${record.price_usd} / month"

	return site_request


def redirect_to(location):
	return build_response(
		frappe.local.request.path,
		"",
		301,
		{"Location": location, "Cache-Control": "no-store, no-cache, must-revalidate"},
	)


def get_frappe_io_auth_url() -> str | None:
	"""Get auth url for oauth login with frappe.io."""

	try:
		provider = frappe.get_last_doc(
			"Social Login Key", filters={"enable_social_login": 1, "provider_name": "Frappe"}
		)
	except DoesNotExistError:
		return None

	if (
		provider.base_url
		and provider.client_id
		and get_oauth_keys(provider.name)
		and provider.get_password("client_secret")
	):
		return get_oauth2_authorize_url(provider.name, redirect_to="")
	return None

	return None


@frappe.whitelist()
def get_emails():
<<<<<<< HEAD
	team = get_current_team(get_doc=True)
	return [
		{
			"type": "billing_email",
			"value": team.billing_email,
		},
		{
			"type": "notify_email",
			"value": team.notify_email,
		},
	]
=======
	team = get_current_team()
	return frappe.get_all("Communication Email", filters={"parent": team}, fields=["type", "value"])
>>>>>>> 172270fa


@frappe.whitelist()
def update_emails(data):
	from frappe.utils import validate_email_address

	data = {x["type"]: x["value"] for x in json.loads(data)}
	for _key, value in data.items():
		validate_email_address(value, throw=True)

	team_doc = get_current_team(get_doc=True)

	team_doc.billing_email = data["billing_email"]
	team_doc.notify_email = data["notify_email"]
	team_doc.save()


@frappe.whitelist()
def add_key(key):
	frappe.get_doc({"doctype": "User SSH Key", "user": frappe.session.user, "ssh_public_key": key}).insert()


@frappe.whitelist()
def mark_key_as_default(key_name):
	key = frappe.get_doc("User SSH Key", key_name)
	key.is_default = True
	key.save()


@frappe.whitelist()
def create_api_secret():
	user = frappe.get_doc("User", frappe.session.user)

	api_key = user.api_key
	api_secret = frappe.generate_hash()

	if not api_key:
		api_key = frappe.generate_hash()
		user.api_key = api_key

	user.api_secret = api_secret
	user.save(ignore_permissions=True)

	return {"api_key": api_key, "api_secret": api_secret}


@frappe.whitelist()
def me():
	return {"user": frappe.session.user, "team": get_current_team()}


@frappe.whitelist()
def fuse_list():
	team = get_current_team(get_doc=True)
	query = f"""
		SELECT
			'Site' as doctype, name as title, name as route
		FROM
			`tabSite`
		WHERE
			team = '{team.name}' AND status NOT IN ('Archived')
		UNION ALL
		SELECT 'Bench' as doctype, title as title, name as route
		FROM
			`tabRelease Group`
		WHERE
			team = '{team.name}' AND enabled = 1
		UNION ALL
		SELECT 'Server' as doctype, name as title, name as route
		FROM
			`tabServer`
		WHERE
			team = '{team.name}' AND status = 'Active'
	"""

	return frappe.db.sql(query, as_dict=True)


# Permissions
@frappe.whitelist()
def get_permission_options(name, ptype):
	"""
	[{'doctype': 'Site', 'name': 'ccc.frappe.cloud', title: '', 'perms': 'press.api.site.get'}, ...]
	"""
	from press.press.doctype.press_method_permission.press_method_permission import (
		available_actions,
	)

	doctypes = frappe.get_all("Press Method Permission", pluck="document_type", distinct=True)

	options = []
	for doctype in doctypes:
		doc = frappe.qb.DocType(doctype)
		perm_doc = frappe.qb.DocType("Press User Permission")
		subtable = (
			frappe.qb.from_(perm_doc)
			.select("*")
			.where((perm_doc.user if ptype == "user" else perm_doc.group) == name)
		)

		query = (
			frappe.qb.from_(doc)
			.left_join(subtable)
			.on(doc.name == subtable.document_name)
			.select(
				ValueWrapper(doctype, alias="doctype"),
				doc.name,
				doc.title if doctype != "Site" else None,
				GROUP_CONCAT(subtable.action, alias="perms"),
			)
			.where(
				(doc.team == get_current_team())
				& ((doc.enabled == 1) if doctype == "Release Group" else (doc.status != "Archived"))
			)
			.groupby(doc.name)
		)
		options += query.run(as_dict=True)

	return {"options": options, "actions": available_actions()}


@frappe.whitelist()
def update_permissions(user, ptype, updated):
	values = []
	drop = []

	for doctype, docs in updated.items():
		for doc, updated_perms in docs.items():
			ptype_cap = ptype.capitalize()
			old_perms = frappe.get_all(
				"Press User Permission",
				filters={
					"type": ptype_cap,
					ptype: user,
					"document_type": doctype,
					"document_name": doc,
				},
				pluck="action",
			)
			# perms to insert
			add = set(updated_perms).difference(set(old_perms))
			values += [(frappe.generate_hash(4), ptype_cap, doctype, doc, user, a) for a in add]

			# perms to remove
			remove = set(old_perms).difference(set(updated_perms))
			drop += frappe.get_all(
				"Press User Permission",
				filters={
					"type": ptype_cap,
					ptype: user,
					"document_type": doctype,
					"document_name": doc,
					"action": ("in", remove),
				},
				pluck="name",
			)

	if values:
		frappe.db.bulk_insert(
			"Press User Permission",
			fields=["name", "type", "document_type", "document_name", ptype, "action"],
			values=set(values),
			ignore_duplicates=True,
		)
	if drop:
		frappe.db.delete("Press User Permission", {"name": ("in", drop)})
	frappe.db.commit()


@frappe.whitelist()
def groups():
	return frappe.get_all("Press Permission Group", {"team": get_current_team()}, ["name", "title"])


@frappe.whitelist()
def permission_group_users(name):
	if get_current_team() != frappe.db.get_value("Press Permission Group", name, "team"):
		frappe.throw("You are not allowed to view this group")

	return frappe.get_all("Press Permission Group User", {"parent": name}, pluck="user")


@frappe.whitelist()
def add_permission_group(title):
	doc = frappe.get_doc(
		{"doctype": "Press Permission Group", "team": get_current_team(), "title": title}
	).insert(ignore_permissions=True)
	return {"name": doc.name, "title": doc.title}


@frappe.whitelist()
@protected("Press Permission Group")
def remove_permission_group(name):
	frappe.db.delete("Press User Permission", {"group": name})
	frappe.delete_doc("Press Permission Group", name)


@frappe.whitelist()
@protected("Press Permission Group")
def add_permission_group_user(name, user):
	doc = frappe.get_doc("Press Permission Group", name)
	doc.append("users", {"user": user})
	doc.save(ignore_permissions=True)


@frappe.whitelist()
@protected("Press Permission Group")
def remove_permission_group_user(name, user):
	doc = frappe.get_doc("Press Permission Group", name)
	for group_user in doc.users:
		if group_user.user == user:
			doc.remove(group_user)
			doc.save(ignore_permissions=True)
			break


@frappe.whitelist()
def get_permission_roles():
	PressRole = frappe.qb.DocType("Press Role")
	PressRoleUser = frappe.qb.DocType("Press Role User")

	return (
		frappe.qb.from_(PressRole)
		.select(
			PressRole.name,
			PressRole.admin_access,
			PressRole.allow_billing,
			PressRole.allow_apps,
			PressRole.allow_partner,
			PressRole.allow_site_creation,
			PressRole.allow_bench_creation,
			PressRole.allow_server_creation,
			PressRole.allow_webhook_configuration,
		)
		.join(PressRoleUser)
		.on((PressRole.name == PressRoleUser.parent) & (PressRoleUser.user == frappe.session.user))
		.where(PressRole.team == get_current_team())
		.run(as_dict=True)
	)


@frappe.whitelist()
def get_user_ssh_keys():
	return frappe.db.get_list(
		"User SSH Key",
		{"is_removed": 0, "user": frappe.session.user},
		["name", "ssh_fingerprint", "creation", "is_default"],
		order_by="creation desc",
	)


@frappe.whitelist(allow_guest=True)
@rate_limit(limit=5, seconds=60 * 60)
def is_2fa_enabled(user):
	return frappe.db.get_value("User 2FA", user, "enabled")


@frappe.whitelist(allow_guest=True)
@rate_limit(limit=5, seconds=60 * 60)
def verify_2fa(user, totp_code):
	user_totp_secret = get_decrypted_password("User 2FA", user, "totp_secret")
	verified = pyotp.TOTP(user_totp_secret).verify(totp_code)

<<<<<<< HEAD
	if not verified:
		frappe.throw("Invalid 2FA code", frappe.AuthenticationError)
=======
	if verified:
		return verified
	frappe.throw("Invalid 2FA code", frappe.AuthenticationError)
	return None
>>>>>>> 172270fa

	return verified


@frappe.whitelist()
def get_2fa_qr_code_url():
	"""Get the QR code URL for 2FA provisioning"""

	if frappe.db.exists("User 2FA", frappe.session.user):
		user_totp_secret = get_decrypted_password("User 2FA", frappe.session.user, "totp_secret")
	else:
		user_totp_secret = pyotp.random_base32()
		frappe.get_doc(
			{
				"doctype": "User 2FA",
				"user": frappe.session.user,
				"totp_secret": user_totp_secret,
			}
		).insert()

	return pyotp.totp.TOTP(user_totp_secret).provisioning_uri(
		name=frappe.session.user, issuer_name="Frappe Cloud"
	)


@frappe.whitelist()
def enable_2fa(totp_code):
	"""Enable 2FA for the user after verifying the TOTP code"""

	if frappe.db.exists("User 2FA", frappe.session.user):
		user_totp_secret = get_decrypted_password("User 2FA", frappe.session.user, "totp_secret")
	else:
		frappe.throw(f"2FA is not enabled for {frappe.session.user}")

	if pyotp.totp.TOTP(user_totp_secret).verify(totp_code):
		frappe.db.set_value("User 2FA", frappe.session.user, "enabled", 1)
	else:
		frappe.throw("Invalid TOTP code")


@frappe.whitelist()
def disable_2fa(totp_code):
	"""Disable 2FA for the user after verifying the TOTP code"""

	if frappe.db.exists("User 2FA", frappe.session.user):
		user_totp_secret = get_decrypted_password("User 2FA", frappe.session.user, "totp_secret")
	else:
		frappe.throw(f"2FA is not enabled for {frappe.session.user}")

	if pyotp.totp.TOTP(user_totp_secret).verify(totp_code):
		frappe.db.set_value("User 2FA", frappe.session.user, "enabled", 0)
	else:
		frappe.throw("Invalid TOTP code")<|MERGE_RESOLUTION|>--- conflicted
+++ resolved
@@ -467,11 +467,7 @@
 def get_permissions():
 	user = frappe.session.user
 	groups = tuple(
-<<<<<<< HEAD
-		frappe.get_all("Press Permission Group User", {"user": user}, pluck="parent") + ["1", "2"]  # noqa: RUF005
-=======
 		[*frappe.get_all("Press Permission Group User", {"user": user}, pluck="parent"), "1", "2"]
->>>>>>> 172270fa
 	)  # [1, 2] is for avoiding singleton tuples
 	docperms = frappe.db.sql(
 		f"""
@@ -904,7 +900,6 @@
 
 @frappe.whitelist()
 def get_emails():
-<<<<<<< HEAD
 	team = get_current_team(get_doc=True)
 	return [
 		{
@@ -916,10 +911,6 @@
 			"value": team.notify_email,
 		},
 	]
-=======
-	team = get_current_team()
-	return frappe.get_all("Communication Email", filters={"parent": team}, fields=["type", "value"])
->>>>>>> 172270fa
 
 
 @frappe.whitelist()
@@ -1183,15 +1174,8 @@
 	user_totp_secret = get_decrypted_password("User 2FA", user, "totp_secret")
 	verified = pyotp.TOTP(user_totp_secret).verify(totp_code)
 
-<<<<<<< HEAD
 	if not verified:
 		frappe.throw("Invalid 2FA code", frappe.AuthenticationError)
-=======
-	if verified:
-		return verified
-	frappe.throw("Invalid 2FA code", frappe.AuthenticationError)
-	return None
->>>>>>> 172270fa
 
 	return verified
 
