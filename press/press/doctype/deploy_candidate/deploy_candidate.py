# -*- coding: utf-8 -*-
# Copyright (c) 2021, Frappe and contributors
# For license information, please see license.txt

import os
import re
import shlex
import shutil
import subprocess
<<<<<<< HEAD
import tarfile
import tempfile
=======
from datetime import datetime, timedelta
>>>>>>> fed25027
from subprocess import Popen
from typing import List, Optional, Tuple

import docker
import dockerfile
<<<<<<< HEAD

=======
>>>>>>> fed25027
import frappe
from frappe.core.utils import find
from frappe.model.document import Document
from frappe.model.naming import make_autoname
from frappe.utils import format_duration
from frappe.utils import now_datetime as now
from press.agent import Agent
from press.overrides import get_permission_query_conditions_for_doctype
from press.press.doctype.app_release.app_release import (
	AppReleasePair,
	get_changed_files_between_hashes,
)
from press.press.doctype.press_notification.press_notification import (
	create_new_notification,
)
from press.press.doctype.release_group.release_group import ReleaseGroup
from press.press.doctype.server.server import Server
from press.utils import get_current_team, log_error


class DeployCandidate(Document):
	dashboard_fields = [
		"name",
		"status",
		"creation",
		"deployed",
		"build_steps",
		"build_start",
		"build_end",
		"build_duration",
		"apps",
		"group",
	]

	def get_doc(self, doc):
		doc.jobs = []
		deploys = frappe.get_all("Deploy", {"candidate": self.name}, limit=1)
		if deploys:
			deploy = frappe.get_doc("Deploy", deploys[0].name)
			for bench in deploy.benches:
				if not bench.bench:
					continue
				job = frappe.get_all(
					"Agent Job",
					["name", "status", "end", "duration", "bench"],
					{"bench": bench.bench, "job_type": "New Bench"},
					limit=1,
				) or [{}]
				doc.jobs.append(job[0])

	def autoname(self):
		group = self.group[6:]
		series = f"deploy-{group}-.######"
		self.name = make_autoname(series)

	def before_insert(self):
		if self.status == "Draft":
			self.build_duration = 0

	def on_trash(self):
		frappe.db.delete(
			"Press Notification",
			{"document_type": self.doctype, "document_name": self.name},
		)

	def get_unpublished_marketplace_releases(self) -> List[str]:
		rg: ReleaseGroup = frappe.get_doc("Release Group", self.group)
		marketplace_app_sources = rg.get_marketplace_app_sources()

		if not marketplace_app_sources:
			return []

		# Marketplace App Releases in this deploy candidate
		dc_app_releases = frappe.get_all(
			"Deploy Candidate App",
			filters={"parent": self.name, "source": ("in", marketplace_app_sources)},
			pluck="release",
		)

		# Unapproved app releases for marketplace apps
		unpublished_releases = frappe.get_all(
			"App Release",
			filters={"name": ("in", dc_app_releases), "status": ("!=", "Approved")},
			pluck="name",
		)

		return unpublished_releases

	def pre_build(self, method, **kwargs):
		self.status = "Pending"
		if not kwargs.get("no_cache"):
			self._update_app_releases()
		self.add_pre_build_steps()
		self.save()
		user, session_data, team, = (
			frappe.session.user,
			frappe.session.data,
			get_current_team(True),
		)
		frappe.set_user(frappe.get_value("Team", team.name, "user"))
		frappe.enqueue_doc(
			self.doctype, self.name, method, timeout=2400, enqueue_after_commit=True, **kwargs
		)
		frappe.set_user(user)
		frappe.session.data = session_data
		frappe.db.commit()

	@frappe.whitelist()
	def is_build_okay(self):
		"""
		These status checks are a best-ish guess.
		"""
		if self.check_if_build_failed(True):
			return False

		if self.check_if_build_stuck(True):
			return False

		if self.check_if_build_succeeded(True):
			return True

		frappe.msgprint("Build seems to be running fine")
		return True

	@frappe.whitelist()
	def generate_build_context(self):
		self.pre_build(method="_build", no_build=True)

	@frappe.whitelist()
	def build(self):
		self.pre_build(method="_build")

	@frappe.whitelist()
	def build_without_cache(self):
		self.pre_build(method="_build", no_cache=True)

	@frappe.whitelist()
	def build_without_push(self):
		self.pre_build(method="_build", no_push=True)

	@frappe.whitelist()
	def deploy_to_staging(self):
		"""Deploy a bench on staging server and also create a staging site."""
		self.build_and_deploy(staging=True)

	@frappe.whitelist()
	def promote_to_production(self):
		if not self.staged:
			frappe.throw("Cannot promote unstaged candidate to production")
		self._deploy()

	@frappe.whitelist()
	def deploy_to_production(self):
		if (
			frappe.db.get_single_value("Press Settings", "suspend_builds")
			and not self._is_docker_remote_builder_server_configured()
		):
			if self.status != "Scheduled":
				# Schedule build to be run ASAP.
				self.status = "Scheduled"
				self.scheduled_time = frappe.utils.now_datetime()
				self.save()
				frappe.db.commit()
			return
		self.build_and_deploy()

	def build_and_deploy(self, staging: bool = False):
		self.pre_build(method="_build_and_deploy", staging=staging)

	def _build_and_deploy(self, staging: bool):
		self._build(deploy_after_build=True, deploy_to_staging=staging)

	def _deploy(self, staging=False):
		try:
			self.create_deploy(staging)
		except Exception:
			log_error("Deploy Creation Error", candidate=self.name)

<<<<<<< HEAD
	def _build(self, no_cache=False, deploy_after_build=False, deploy_to_staging=False):
		def _mark_build_as_running():
			self.status = "Running"
			self.save()
			frappe.db.commit()

		# For remote docker builder, don't run build if it's already in running stage
		if self.status == "Running" and self.is_docker_remote_builder_used:
			return

		self.status = "Preparing"
=======
	def _build(
		self, no_cache: bool = False, no_push: bool = False, no_build: bool = False
	):
		self.status = "Running"
>>>>>>> fed25027
		self.build_start = now()
		self.is_single_container = True
		self.is_ssh_enabled = True
		if not no_cache and self.use_app_cache:
			self._set_app_cached_flags()
		self.save()
		frappe.db.commit()

		try:
<<<<<<< HEAD
			self._prepare_build_directory()
			self._prepare_build_context()

			# Fetch Remote Docker Builder Config
			settings = frappe.db.get_value(
				"Press Settings",
				None,
				[
					"domain",
					"docker_registry_url",
					"docker_registry_namespace",
					"docker_registry_username",
					"docker_registry_password",
				],
				as_dict=True,
			)
			if settings.docker_registry_namespace:
				namespace = f"{settings.docker_registry_namespace}/{settings.domain}"
			else:
				namespace = f"{settings.domain}"
			self.docker_image_repository = (
				f"{settings.docker_registry_url}/{namespace}/{self.group}"
			)
			self.docker_image_tag = self.name
			self.docker_image = f"{self.docker_image_repository}:{self.docker_image_tag}"
			remote_build_server = self._get_docker_remote_builder_server()
			if remote_build_server:
				agent = Agent(remote_build_server)
				self.is_docker_remote_builder_used = True
				# Upload build context to remote docker builder
				build_context_archieve_filepath = self._tar_build_context()
				uploaded_filename = None
				with open(build_context_archieve_filepath, "rb") as f:
					uploaded_filename = agent.upload_build_context_for_docker_build(f)
				if not uploaded_filename:
					raise Exception("Failed to upload build context to remote docker builder")
				agent.build_docker_image(
					{
						"deploy_candidate": self.name,
						"deploy_after_build": deploy_after_build,
						"deploy_to_staging": deploy_to_staging,
						"filename": uploaded_filename,
						"image_repository": self.docker_image_repository,
						"image_tag": self.docker_image_tag,
						"no_cache": no_cache,
						"registry": {
							"password": settings.docker_registry_password,
							"url": settings.docker_registry_url,
							"username": settings.docker_registry_username,
						},
						"build_steps": [
							{
								"stage": step.stage,
								"stage_slug": step.stage_slug,
								"step": step.step,
								"step_slug": step.step_slug,
								"status": step.status,
								"duration": step.duration,
								"cached": step.cached,
								"step_index": step.step_index,
								"hash": step.hash,
								"command": step.command,
								"output": step.output,
								"lines": step.lines,
							}
							for step in self.build_steps
						],
					}
				)
				_mark_build_as_running()
			else:
				self.is_docker_remote_builder_used = False
				_mark_build_as_running()
				self._run_docker_build(no_cache)
				self._push_docker_image()
				self._build_successful()
				self._build_end()

				# Deploy if deploy_after_build set
				if self.status == "Success" and deploy_after_build:
					self._deploy(deploy_to_staging)
=======
			self._execute_build(no_cache, no_push, no_build)
>>>>>>> fed25027
		except Exception:
			log_error("Deploy Candidate Build Exception", name=self.name)
			self._build_failed()
			self._build_end()
			raise

	def _build_failed(self):
		self.status = "Failure"
		bench_update = frappe.get_all(
			"Bench Update", {"status": "Running", "candidate": self.name}, pluck="name"
		)
		if bench_update:
			frappe.db.set_value("Bench Update", bench_update[0], "status", "Failure")
		self.save()
		frappe.db.commit()

	def _build_successful(self):
		self.status = "Success"
		bench_update = frappe.get_all(
			"Bench Update", {"status": "Running", "candidate": self.name}, pluck="name"
		)
		if bench_update:
			frappe.db.set_value("Bench Update", bench_update[0], "status", "Build Successful")
		self.save()
		frappe.db.commit()

	def _build_end(self):
		self.build_end = now()
		self.build_duration = self.build_end - self.build_start
		self.save()
		frappe.db.commit()

	def _execute_build(self, no_cache: bool, no_push: bool, no_build: bool):
		self._prepare_build_directory()
		self._prepare_build_context(no_push)

		if no_build:
			return
		self._run_docker_build(no_cache)

		if no_push:
			return
		self._push_docker_image()

	def add_pre_build_steps(self):
		"""
		This function just adds build steps that occur before
		a docker build, rest of the steps are updated after the
		Dockerfile is generated in:
		- `_update_build_steps`
		- `_update_post_build_steps`
		"""
		if self.build_steps:
			self.build_output = ""
			self.build_steps.clear()

		app_titles = {a.app: a.title for a in self.apps}
		stage_slug = "clone"
		for app in self.apps:
			step_slug = app.app
			stage, step = get_build_stage_and_step(stage_slug, step_slug, app_titles)
			step = dict(
				status="Pending",
				stage_slug=stage_slug,
				step_slug=step_slug,
				stage=stage,
				step=step,
			)
			self.append("build_steps", step)
		self.save()

<<<<<<< HEAD
	def _prepare_packages(self):
		packages = []
		_variables = {d.dependency: d.version for d in self.dependencies}

		for p in self.packages:
			_package_manager = p.package_manager.split("/")[-1]

			if _package_manager in ["apt", "pip"]:
				self.steps_additional_packages.append(
					[
						"pre",
						p.package,
						"Setup Prerequisites",
						f"Install package {p.package}",
					]
				)
				packages.append(
					{
						"package_manager": p.package_manager,
						"package": p.package,
						"prerequisites": frappe.render_template(p.package_prerequisites, _variables),
						"after_install": p.after_install,
					}
				)

		self.apt_packages = json.dumps(packages)

	def _prepare_mounts(self):
		self._mounts = frappe.get_all(
			"Release Group Mount",
			{"parent": self.group},
			["source", "destination", "is_absolute_path"],
			order_by="idx",
		)

		self.mounts = json.dumps(self._mounts)

=======
>>>>>>> fed25027
	def _set_app_cached_flags(self) -> None:
		for app in self.apps:
			app.use_cached = True

	def _prepare_build_directory(self):
		build_directory = frappe.get_value("Press Settings", None, "build_directory")
		if not os.path.exists(build_directory):
			os.mkdir(build_directory)

		group_directory = os.path.join(build_directory, self.group)
		if not os.path.exists(group_directory):
			os.mkdir(group_directory)

		self.build_directory = os.path.join(build_directory, self.group, self.name)
		if os.path.exists(self.build_directory):
			shutil.rmtree(self.build_directory)

		os.mkdir(self.build_directory)

	@frappe.whitelist()
	def cleanup_build_directory(self):
		if self.build_directory:
			if os.path.exists(self.build_directory):
				shutil.rmtree(self.build_directory)
			self.build_directory = None
			self.save()

	def _update_app_releases(self) -> None:
		should_update = frappe.get_value(
			"Release Group", self.group, "is_delta_build_enabled"
		)
		if not should_update:
			return

		try:
			update = self.get_pull_update_dict()
		except Exception as e:
			log_error(title="Failed to get Pull Update Dict", data=e)
			return

		for app in self.apps:
			if app.app not in update:
				continue

			release_pair = update[app.app]

			# Previously deployed release used for get-app
			app.hash = release_pair["old"]["hash"]
			app.release = release_pair["old"]["name"]

			# New release to be pulled after get-app
			app.pullable_hash = release_pair["new"]["hash"]
			app.pullable_release = release_pair["new"]["name"]

	def _prepare_build_context(self, no_push: bool):
		# Create apps directory
		apps_directory = os.path.join(self.build_directory, "apps")
		os.mkdir(apps_directory)

		for app in self.apps:
			source, cloned = frappe.db.get_value(
				"App Release", app.release, ["clone_directory", "cloned"]
			)
			step = find(
				self.build_steps, lambda x: x.stage_slug == "clone" and x.step_slug == app.app
			)
			step.command = f"git clone {app.app}"

			if cloned:
				step.cached = True
				step.status = "Success"
			else:
				step.status = "Running"
				start_time = now()

				self.save(ignore_version=True)
				frappe.db.commit()

				release = frappe.get_doc("App Release", app.release, for_update=True)
				release._clone()
				source = release.clone_directory

				end_time = now()
				step.duration = frappe.utils.rounded((end_time - start_time).total_seconds(), 1)
				step.output = release.output
				step.status = "Success"

			target = os.path.join(self.build_directory, "apps", app.app)
			shutil.copytree(source, target, symlinks=True)
			app.app_name = self._get_app_name(app.app)

			"""
			Pullable updates don't need cloning as they get cloned when
			the app is checked for possible pullable updates in:

			self.get_pull_update_dict
				└─ app_release.get_changed_files_between_hashes
			"""
			if app.pullable_release:
				update_source = frappe.get_value(
					"App Release", app.pullable_release, "clone_directory"
				)
				update_target = os.path.join(self.build_directory, "app_updates", app.app)
				shutil.copytree(update_source, update_target, symlinks=True)

			self.save(ignore_version=True)
			frappe.db.commit()

		"""
		Due to dependencies mentioned in an apps pyproject.toml
		file, _update_packages() needs to run after the repos
		have been cloned.
		"""
		self._update_packages()
		self.save(ignore_version=True)

		# Set props used when generating the Dockerfile
		self._set_additional_packages()
		self._set_container_mounts()

		dockerfile = self._generate_dockerfile()
		self._add_build_steps(dockerfile)
		self._add_post_build_steps(no_push)

		self._copy_config_files()
		self._generate_redis_cache_config()
		self._generate_supervisor_config()
		self._generate_apps_txt()
		self.generate_ssh_keys()

	def _update_packages(self):
		existing_apt_packages = set()
		for pkgs in self.packages:
			if pkgs.package_manager != "apt":
				continue
			for p in pkgs.package.split(" "):
				existing_apt_packages.add(p)

		"""
		Individual apps can mention apt dependencies in their pyproject.toml.

		For Example:
		```
		[deploy.dependencies.apt]
		packages = [
			"ffmpeg",
			"libsm6",
			"libxext6",
		]
		```

		For each app, these are grouped together into a single package row.
		"""
		for app in self.apps:
			deps = self._get_app_pyproject(app.app).get("deploy", {}).get("dependencies", {})
			pkgs = deps.get("apt", {}).get("packages", [])

			app_packages = []
			for p in pkgs:
				if p in existing_apt_packages:
					continue
				existing_apt_packages.add(p)
				app_packages.append(p)

			if not app_packages:
				continue

			package = dict(package_manager="apt", package=" ".join(app_packages))
			self.append("packages", package)

	def _set_additional_packages(self):
		"""
		additional_packages is used when rendering the Dockerfile template
		"""
		self.additional_packages = []
		dep_versions = {d.dependency: d.version for d in self.dependencies}
		for p in self.packages:

			#  second clause cause: '/opt/certbot/bin/pip'
			if p.package_manager not in ["apt", "pip"] and not p.package_manager.endswith(
				"/pip"
			):
				continue

			prerequisites = frappe.render_template(p.package_prerequisites, dep_versions)
			package = dict(
				package_manager=p.package_manager,
				package=p.package,
				prerequisites=prerequisites,
				after_install=p.after_install,
			)
			self.additional_packages.append(package)

	def _set_container_mounts(self):
		self.container_mounts = frappe.get_all(
			"Release Group Mount",
			{"parent": self.group, "is_absolute_path": False},
			["destination"],
			order_by="idx",
		)

	def _generate_dockerfile(self):
		dockerfile = os.path.join(self.build_directory, "Dockerfile")
		with open(dockerfile, "w") as f:
			dockerfile_template = "press/docker/Dockerfile"

			for d in self.dependencies:
				if d.dependency == "BENCH_VERSION" and d.version == "5.2.1":
					dockerfile_template = "press/docker/Dockerfile_Bench_5_2_1"

			content = frappe.render_template(dockerfile_template, {"doc": self}, is_path=True)
			f.write(content)
			return content

	def _add_build_steps(self, dockerfile: str):
		"""
		This function adds build steps that take place inside docker build.
		These steps are added from the generated Dockerfile.

		Build steps are updated when docker build runs and prints a string of
		the following format `#stage-{ stage_slug }-{ step_slug }` to the output.

		To add additional build steps:
		- Update STAGE_SLUG_MAP
		- Update STEP_SLUG_MAP
		- Update get_build_stage_and_step
		"""
		app_titles = {a.app: a.title for a in self.apps}

		checkpoints = self._get_dockerfile_checkpoints(dockerfile)
		for checkpoint in checkpoints:
			splits = checkpoint.split("-", 1)
			if len(splits) != 2:
				continue

			stage_slug, step_slug = splits
			stage, step = get_build_stage_and_step(
				stage_slug,
				step_slug,
				app_titles,
			)

			step = dict(
				status="Pending",
				stage_slug=stage_slug,
				step_slug=step_slug,
				stage=stage,
				step=step,
			)
			self.append("build_steps", step)

	def _get_dockerfile_checkpoints(self, dockerfile: str) -> list[str]:
		"""
		Returns checkpoint slugs from a generated Dockerfile
		"""

		# Example: "`#stage-pre-essentials`", "`#stage-apps-print_designer`"
		rx = re.compile(r"`#stage-([^`]+)`")

		# Example: "pre-essentials", "apps-print_designer"
		checkpoints = []
		for line in dockerfile.split("\n"):
			matches = rx.findall(line)
			checkpoints.extend(matches)

		return checkpoints

	def _add_post_build_steps(self, no_push: bool):
		slugs = []
		if not no_push:
			slugs.append(("upload", "image"))

		for stage_slug, step_slug in slugs:
			stage, step = get_build_stage_and_step(stage_slug, step_slug, {})
			step = dict(
				status="Pending",
				stage_slug=stage_slug,
				step_slug=step_slug,
				stage=stage,
				step=step,
			)
			self.append("build_steps", step)

	def _copy_config_files(self):
		for target in ["common_site_config.json", "supervisord.conf", ".vimrc"]:
			shutil.copy(
				os.path.join(frappe.get_app_path("press", "docker"), target), self.build_directory
			)

		for target in ["config", "redis"]:
			shutil.copytree(
				os.path.join(frappe.get_app_path("press", "docker"), target),
				os.path.join(self.build_directory, target),
				symlinks=True,
			)

	def _generate_redis_cache_config(self):
		redis_cache_conf = os.path.join(self.build_directory, "config", "redis-cache.conf")
		with open(redis_cache_conf, "w") as f:
			redis_cache_conf_template = "press/docker/config/redis-cache.conf"
			content = frappe.render_template(
				redis_cache_conf_template, {"doc": self}, is_path=True
			)
			f.write(content)

	def _generate_supervisor_config(self):
		supervisor_conf = os.path.join(self.build_directory, "config", "supervisor.conf")
		with open(supervisor_conf, "w") as f:
			supervisor_conf_template = "press/docker/config/supervisor.conf"
			content = frappe.render_template(
				supervisor_conf_template, {"doc": self}, is_path=True
			)
			f.write(content)

	def _generate_apps_txt(self):
		apps_txt = os.path.join(self.build_directory, "apps.txt")
		with open(apps_txt, "w") as f:
			content = "\n".join([app.app_name for app in self.apps])
			f.write(content)

	def _get_app_name(self, app):
		"""Retrieves `name` attribute of app - equivalent to distribution name
		of python package. Fetches from pyproject.toml, setup.cfg or setup.py
		whichever defines it in that order.
		"""
		app_name = None
		apps_path = os.path.join(self.build_directory, "apps")

		config_py_path = os.path.join(apps_path, app, "setup.cfg")
		setup_py_path = os.path.join(apps_path, app, "setup.py")

		app_name = self._get_app_pyproject(app).get("project", {}).get("name")

		if not app_name and os.path.exists(config_py_path):
			from setuptools.config import read_configuration

			config = read_configuration(config_py_path)
			app_name = config.get("metadata", {}).get("name")

		if not app_name and os.path.exists(setup_py_path):
			# retrieve app name from setup.py as fallback
			with open(setup_py_path, "rb") as f:
				app_name = re.search(r'name\s*=\s*[\'"](.*)[\'"]', f.read().decode("utf-8"))[1]

		if app_name and app != app_name:
			return app_name

		return app

<<<<<<< HEAD
	def _tar_build_context(self) -> str:
		"""Creates a tarball of the build context and returns the path to it."""
		tmp_file_path = tempfile.mkstemp(suffix=".tar.gz")[1]
		with tarfile.open(tmp_file_path, "w:gz") as tar:
			tar.add(self.build_directory, arcname=".")
		return tmp_file_path
=======
	def _get_app_pyproject(self, app):
		apps_path = os.path.join(self.build_directory, "apps")
		pyproject_path = os.path.join(apps_path, app, "pyproject.toml")
		if not os.path.exists(pyproject_path):
			return {}

		try:
			from tomli import load
		except ImportError:
			from tomllib import load

		with open(pyproject_path, "rb") as f:
			return load(f)
>>>>>>> fed25027

	command = "docker build"

	def _run_docker_build(self, no_cache=False):
		import platform

		settings = frappe.db.get_value(
			"Press Settings",
			None,
			[
				"domain",
				"docker_registry_url",
				"docker_registry_namespace",
				"docker_remote_builder_ssh",
			],
			as_dict=True,
		)

		# check if it's running on apple silicon mac
		if (
			platform.machine() == "arm64"
			and platform.system() == "Darwin"
			and platform.processor() == "arm"
		):
			self.command = f"{self.command}x build --platform linux/amd64"

		environment = os.environ.copy()
		environment.update(
			{"DOCKER_BUILDKIT": "1", "BUILDKIT_PROGRESS": "plain", "PROGRESS_NO_TRUNC": "1"}
		)

		if settings.docker_remote_builder_ssh:
			# Connect to Remote Docker Host if configured
			environment.update(
				{"DOCKER_HOST": f"ssh://root@{settings.docker_remote_builder_ssh}"}
			)

		if settings.docker_registry_namespace:
			namespace = f"{settings.docker_registry_namespace}/{settings.domain}"
		else:
			namespace = f"{settings.domain}"

		self.docker_image_repository = (
			f"{settings.docker_registry_url}/{namespace}/{self.group}"
		)

		self.docker_image_tag = self.name
		self.docker_image = f"{self.docker_image_repository}:{self.docker_image_tag}"

		if no_cache:
			self.command += " --no-cache"

		self.command += f" -t {self.docker_image}"
		self.command += " ."

		result = self.run(
			self.command,
			environment,
		)
		self._parse_docker_build_result(result)

	def _parse_docker_build_result(self, result):
		lines = []
		last_update = now()
		steps = frappe._dict()
		for line in result:
			line = ansi_escape(line)
			lines.append(line)

			# Strip appended newline
			line = line.strip()

			# Skip blank lines
			if not line:
				continue

			unusual_line = False
			try:
				# Remove step index from line
				step_index, line = line.split(maxsplit=1)
				try:
					step_index = int(step_index[1:])
				except ValueError:
					line = step_index + " " + line
					step_index = sorted(steps)[-1]
					unusual_line = True

				# Parse first line and add step to steps dict
				if step_index not in steps and line.startswith("[stage-"):
					name = line.split("]", maxsplit=1)[1].strip()
					match = re.search("`#stage-(.*)`", name)
					if name.startswith("RUN") and match:
						flags = dockerfile.parse_string(name)[0].flags
						if flags:
							name = name.replace(flags[0], "")
						name = name.replace(match.group(0), "").strip().replace("   ", " \\\n  ")[4:]
						stage_slug, step_slug = match.group(1).split("-", maxsplit=1)
						step = find(
							self.build_steps,
							lambda x: x.stage_slug == stage_slug and x.step_slug == step_slug,
						)

						step.step_index = step_index
						step.command = name
						step.status = "Running"
						step.output = ""

						if stage_slug == "apps":
							step.command = f"bench get-app {step_slug}"
						steps[step_index] = step

				elif step_index in steps:
					# Parse rest of the lines
					step = find(self.build_steps, lambda x: x.step_index == step_index)
					# step = steps[step_index]
					if line.startswith("sha256:"):
						step.hash = line[7:]
					elif line.startswith("DONE"):
						step.status = "Success"
						step.duration = float(line.split()[1][:-1])
					elif line == "CACHED":
						step.status = "Success"
						step.cached = True
					elif line.startswith("ERROR"):
						step.status = "Failure"
						step.output += line[7:] + "\n"

					else:
						if unusual_line:
							# This line doesn't contain any docker step info
							output = line
						else:
							# Preserve additional whitespaces while splitting
							time, _, output = line.partition(" ")
						step.output += output + "\n"
				elif line.startswith("writing image"):
					self.docker_image_id = line.split()[2].split(":")[1]

				# Publish Progress
				if (now() - last_update).total_seconds() > 1:
					self.build_output = "".join(lines)
					self.save(ignore_version=True)
					frappe.db.commit()

					last_update = now()
			except Exception:
				import traceback

				print("Error in parsing line:", line)
				traceback.print_exc()

		self.build_output = "".join(lines)
		self.save()
		frappe.db.commit()

	def run(self, command, environment=None, directory=None):
		process = Popen(
			shlex.split(command),
			stdout=subprocess.PIPE,
			stderr=subprocess.STDOUT,
			env=environment,
			cwd=directory or self.build_directory,
			universal_newlines=True,
		)
		for line in process.stdout:
			yield line
		process.stdout.close()
		return_code = process.wait()
		if return_code:
			raise subprocess.CalledProcessError(return_code, command)

	def _push_docker_image(self):
		step = find(self.build_steps, lambda x: x.stage_slug == "upload")
		step.status = "Running"
		start_time = now()
		# publish progress
		self.save()
		frappe.db.commit()

		try:
			settings = frappe.db.get_value(
				"Press Settings",
				None,
				[
					"docker_registry_url",
					"docker_registry_username",
					"docker_registry_password",
					"docker_remote_builder_ssh",
				],
				as_dict=True,
			)
			environment = os.environ.copy()
			if settings.docker_remote_builder_ssh:
				# Connect to Remote Docker Host if configured
				environment.update(
					{"DOCKER_HOST": f"ssh://root@{settings.docker_remote_builder_ssh}"}
				)

			client = docker.from_env(environment=environment)
			client.login(
				registry=settings.docker_registry_url,
				username=settings.docker_registry_username,
				password=settings.docker_registry_password,
			)

			step.output = ""
			output = []
			last_update = now()

			for line in client.images.push(
				self.docker_image_repository, self.docker_image_tag, stream=True, decode=True
			):
				if "id" not in line.keys():
					continue

				line_output = f'{line["id"]}: {line["status"]} {line.get("progress", "")}'

				existing = find(output, lambda x: x["id"] == line["id"])
				if existing:
					existing["output"] = line_output
				else:
					output.append({"id": line["id"], "output": line_output})

				if (now() - last_update).total_seconds() > 1:
					step.output = "\n".join(ll["output"] for ll in output)
					self.save(ignore_version=True)
					frappe.db.commit()
					last_update = now()

			end_time = now()
			step.output = "\n".join(ll["output"] for ll in output)
			step.duration = frappe.utils.rounded((end_time - start_time).total_seconds(), 1)
			step.status = "Success"

			self.save()
			frappe.db.commit()
		except Exception:
			step.status = "Failure"
			self.save()
			frappe.db.commit()
			raise

	def generate_ssh_keys(self):
		ca = frappe.get_value("Press Settings", None, "ssh_certificate_authority")
		if ca is None:
			return

		ca = frappe.get_doc("SSH Certificate Authority", ca)
		ssh_directory = os.path.join(self.build_directory, "config", "ssh")

		self.generate_host_keys(ca, ssh_directory)
		self.generate_user_keys(ca, ssh_directory)

		ca_public_key = os.path.join(ssh_directory, "ca.pub")
		with open(ca_public_key, "w") as f:
			f.write(ca.public_key)

		# Generate authorized principal file
		principals = os.path.join(ssh_directory, "principals")
		with open(principals, "w") as f:
			f.write(f"restrict,pty {self.group}")

	def generate_host_keys(self, ca, ssh_directory):
		# Generate host keys
		list(
			self.run(
				f"ssh-keygen -C {self.name} -t rsa -b 4096 -N '' -f ssh_host_rsa_key",
				directory=ssh_directory,
			)
		)

		# Generate host Certificate
		host_public_key_path = os.path.join(ssh_directory, "ssh_host_rsa_key.pub")
		ca.sign(self.name, None, "+52w", host_public_key_path, 0, host_key=True)

	def generate_user_keys(self, ca, ssh_directory):
		# Generate user keys
		list(
			self.run(
				f"ssh-keygen -C {self.name} -t rsa -b 4096 -N '' -f id_rsa",
				directory=ssh_directory,
			)
		)

		# Generate user certificates
		user_public_key_path = os.path.join(ssh_directory, "id_rsa.pub")
		ca.sign(self.name, [self.group], "+52w", user_public_key_path, 0)

		user_private_key_path = os.path.join(ssh_directory, "id_rsa")
		with open(user_private_key_path) as f:
			self.user_private_key = f.read()

		with open(user_public_key_path) as f:
			self.user_public_key = f.read()

		user_certificate_path = os.path.join(ssh_directory, "id_rsa-cert.pub")
		with open(user_certificate_path) as f:
			self.user_certificate = f.read()

		# Remove user key files
		os.remove(user_private_key_path)
		os.remove(user_public_key_path)
		os.remove(user_certificate_path)

	def get_certificate(self):
		return {
			"id_rsa": self.user_private_key,
			"id_rsa.pub": self.user_public_key,
			"id_rsa-cert.pub": self.user_certificate,
		}

	def create_deploy(self, staging: bool = False):
		deploy_doc = None
		if staging:
			servers = [Server.get_one_staging()]
			if not servers:
				frappe.log_error(title="Staging Server for new benches not found")
		else:
			servers = frappe.get_doc("Release Group", self.group).servers
			servers = [server.server for server in servers]
			deploy_doc = frappe.db.exists(
				"Deploy", {"group": self.group, "candidate": self.name, "staging": False}
			)

		if deploy_doc or not servers:
			return

		return self._create_deploy(servers, staging)

	def _create_deploy(self, servers: List[str], staging=False):
		deploy = frappe.get_doc(
			{
				"doctype": "Deploy",
				"group": self.group,
				"candidate": self.name,
				"benches": [{"server": server} for server in servers],
				"staging": staging,
			}
		).insert()
		if staging:
			self.db_set("staged", True)
		return deploy

	def on_update(self):
		# failure notification
		if self.status == "Failure":
			error_msg = " - ".join(
				frappe.get_value(
					"Deploy Candidate Build Step",
					{"parent": self.name, "status": "Failure"},
					["stage", "step"],
				)
				or []
			)
			group_title = frappe.get_value("Release Group", self.group, "title")

			create_new_notification(
				self.team,
				"Bench Deploy",
				self.doctype,
				self.name,
				f"The scheduled deploy on the bench <b>{group_title}</b> failed at step <b>{error_msg}</b>",
			)
		if self.status == "Running":
			frappe.publish_realtime(
				f"bench_deploy:{self.name}:steps", {"steps": self.build_steps, "name": self.name}
			)
		else:
			frappe.publish_realtime(f"bench_deploy:{self.name}:finished")

	def get_dependency_version(self, dependency):
		version = find(self.dependencies, lambda x: x.dependency == dependency).version
		return f"{dependency} {version}"

	def get_pull_update_dict(self) -> dict[str, AppReleasePair]:
		"""
		Returns a dict of apps with:

		`old` hash: for which there already exist cached layers from previously
		deployed Benches that have been created from this Deploy Candidate.

		`new` hash: which can just be 'git pull' updated, i.e. a new layer does
		not need to be built for them from scratch.
		"""

		# Deployed Benches from current DC with (potentially) cached layers
		benches = frappe.get_all(
			"Bench", filters={"group": self.group, "status": "Active"}, limit=1
		)
		if not benches:
			return {}

		bench_name = benches[0]["name"]
		deployed_apps = frappe.get_all(
			"Bench App",
			filters={"parent": bench_name},
			fields=["app", "source", "hash"],
		)
		deployed_apps_map = {app.app: app for app in deployed_apps}

		pull_update: dict[str, AppReleasePair] = {}

		for app in self.apps:
			app_name = app.app

			"""
			If True, new app added to the Release Group. Downstream layers will
			be rebuilt regardless of layer change.
			"""
			if app_name not in deployed_apps_map:
				break

			deployed_app = deployed_apps_map[app_name]

			"""
			If True, app source updated in Release Group. Downstream layers may
			have to be rebuilt. Erring on the side of caution.
			"""
			if deployed_app["source"] != app.source:
				break

			update_hash = app.hash
			deployed_hash = deployed_app["hash"]

			if update_hash == deployed_hash:
				continue

			changes = get_changed_files_between_hashes(
				app.source,
				deployed_hash,
				update_hash,
			)
			# deployed commit is after update commit
			if not changes:
				break

			file_diff, pair = changes
			if not can_pull_update(file_diff):
				"""
				If current app is not being pull_updated, then no need to
				pull update apps later in the sequence.

				This is because once an image layer hash changes all layers
				after it have to be rebuilt.
				"""
				break

			pull_update[app_name] = pair
		return pull_update

<<<<<<< HEAD
	def process_docker_image_build_job_update(self, job):
		job = job.get_doc(job.as_dict())
		request_data = json.loads(job.request_data)
		data = find(job["steps"], lambda x: x["step_name"] == "Docker Image Build")["output"]
		if data:
			data = json.loads(data)
		else:
			data = {}
		# Update build output
		self.build_output = data.get("build_output", "")
		# Update build steps
		for step_update in data.get("build_steps", []):
			step = find(
				self.build_steps,
				lambda x: x.stage_slug == step_update["stage_slug"]
				and x.step_slug == step_update["step_slug"],
			)
			step.status = step_update["status"]
			step.cached = step_update["cached"]
			step.command = step_update["command"]
			step.duration = step_update["duration"]
			step.hash = step_update["hash"]
			step.lines = step_update["lines"]
			step.output = step_update["output"]
			step.step_index = step_update["step_index"]

		if job.status == "Running":
			self.status = "Running"
			self.save()
			frappe.db.commit()
		elif job.status == "Failure":
			self._build_failed()
			self._build_end()
		elif job.status == "Success":
			self.docker_image_id = data.get("docker_image_id", "")
			self._build_successful()
			self._build_end()

			# Check if deployment required
			if request_data.get("deploy_after_build"):
				self.create_deploy(request_data.get("deploy_to_staging"))

	def _is_docker_remote_builder_server_configured(self):
		return bool(self._get_docker_remote_builder_server())

	def _get_docker_remote_builder_server(self):
		server = frappe.get_value("Release Group", self.group, "docker_remote_builder_server")
		if not server:
			server = frappe.get_value("Press Settings", None, "docker_remote_builder_server")
		return server
=======
	def check_if_build_failed(self, msgprint: bool = False) -> bool:
		if self.status == "Failure":
			return True

		errors = frappe.get_all(
			"Error Log",
			filters={
				"error": ["like", f"%{self.name}%"],
				"seen": False,
				"creation": [">", self.modified],
			},
			fields=["name", "method", "creation"],
			order_by="creation",
		)

		failed_step = self.get_first_step_of_given_status(["Failure"])
		failed = len(errors) > 0 or failed_step is not None

		if failed and msgprint:
			msgprint_build_failed(self, errors, failed_step)

		return failed

	def check_if_build_stuck(self, msgprint: bool = False) -> bool:
		if self.status != "Running" and self.status != "Pending":
			return False

		stuck_step = self.get_first_step_of_given_status(["Pending", "Running"])
		if not stuck_step:
			return

		modified = stuck_step.modified
		if isinstance(modified, str):
			modified = datetime.fromisoformat(modified)

		delta: timedelta = now() - modified
		stuck = delta.seconds > 600  # 10 minutes

		if stuck and msgprint:
			msgprint_build_stuck(stuck_step, delta)

		return stuck

	def check_if_build_succeeded(self, msgprint: bool = False) -> bool:
		if self.status == "Success":
			return True

		last_step = self.build_steps[-1]
		success = last_step.stage_slug == "upload" and last_step.status == "Success"

		if msgprint and success:
			frappe.msgprint(
				f"Last step {last_step.stage} {last_step.step} has succeeded.",
				title="Build might have succeeded",
			)

		return success

	def get_first_step_of_given_status(self, status: list[str]) -> Optional[Document]:
		for build_step in self.build_steps:
			if build_step.status not in status:
				continue
			return build_step
		return None
>>>>>>> fed25027


def can_pull_update(file_paths: list[str]) -> bool:
	"""
	Updated app files between current and previous build
	that do not cause get-app to update the filesystem can
	be git pulled.

	Function returns True ONLY if all files are of this kind.
	"""
	return all(pull_update_file_filter(fp) for fp in file_paths)


def pull_update_file_filter(file_path: str) -> bool:
	blacklist = [
		# Requires pip install
		"requirements.txt",
		"pyproject.toml",
		"setup.py",
		# Requires yarn install, build
		"package.json",
		".vue",
		".ts",
		".jsx",
		".tsx",
		".scss",
	]
	if any(file_path.endswith(f) for f in blacklist):
		return False

	# Non build requiring frontend files
	for ext in [".html", ".js", ".css"]:
		if not file_path.endswith(ext):
			continue

		if "/public/" in file_path or "/www/" in file_path:
			return True

		# Probably requires build
		else:
			return False

	return True


def cleanup_build_directories():
	# Cleanup Build Directories for Deploy Candidates older than a day
	candidates = frappe.get_all(
		"Deploy Candidate",
		{
			"status": ("!=", "Draft"),
			"build_directory": ("is", "set"),
			"creation": ("<=", frappe.utils.add_to_date(None, hours=-6)),
		},
		order_by="creation asc",
		pluck="name",
		limit=100,
	)
	for candidate in candidates:
		try:
			frappe.get_doc("Deploy Candidate", candidate).cleanup_build_directory()
			frappe.db.commit()
		except Exception as e:
			frappe.db.rollback()
			log_error(
				title="Deploy Candidate Build Cleanup Error", exception=e, candidate=candidate
			)


def ansi_escape(text):
	# Reference:
	# https://stackoverflow.com/questions/14693701/how-can-i-remove-the-ansi-escape-sequences-from-a-string-in-python
	ansi_escape = re.compile(r"\x1B(?:[@-Z\\-_]|\[[0-?]*[ -/]*[@-~])")
	return ansi_escape.sub("", text)


@frappe.whitelist()
def desk_app(doctype, txt, searchfield, start, page_len, filters):
	return frappe.get_all(
		"Release Group App",
		filters={"parent": filters["release_group"]},
		fields=["app"],
		as_list=True,
	)


def delete_draft_candidates():
	candidates = frappe.get_all(
		"Deploy Candidate",
		{
			"status": "Draft",
			"creation": ("<=", frappe.utils.add_days(None, -1)),
		},
		order_by="creation asc",
		pluck="name",
		limit=1000,
	)

	for candidate in candidates:
		if frappe.db.exists("Bench", {"candidate": candidate}):
			frappe.db.set_value(
				"Deploy Candidate", candidate, "status", "Success", update_modified=False
			)
			frappe.db.commit()
			continue
		else:
			try:
				frappe.delete_doc("Deploy Candidate", candidate, delete_permanently=True)
				frappe.db.commit()
			except Exception:
				log_error("Draft Deploy Candidate Deletion Error", candidate=candidate)
				frappe.db.rollback()


get_permission_query_conditions = get_permission_query_conditions_for_doctype(
	"Deploy Candidate"
)


@frappe.whitelist()
def toggle_builds(suspend):
	frappe.only_for("System Manager")
	frappe.db.set_single_value("Press Settings", "suspend_builds", suspend)


def run_scheduled_builds():
	candidates = frappe.get_all(
		"Deploy Candidate",
		{"status": "Scheduled", "scheduled_time": ("<=", frappe.utils.now_datetime())},
		limit=1,
	)
	for candidate in candidates:
		try:
			candidate = frappe.get_doc("Deploy Candidate", candidate)
			candidate.deploy_to_production()
			frappe.db.commit()
		except Exception:
			frappe.db.rollback()
			log_error(title="Scheduled Deploy Candidate Error", candidate=candidate)


<<<<<<< HEAD
def process_docker_image_build_job_update(job):
	request_data = json.loads(job.request_data)
	deploy_candidate = frappe.get_doc("Deploy Candidate", request_data["deploy_candidate"])
	deploy_candidate.process_docker_image_build_job_update(job)
=======
# Key: stage_slug
STAGE_SLUG_MAP = {
	"clone": "Clone Repositories",
	"pre_before": "Run Before Prerequisite Script",
	"pre": "Setup Prerequisites",
	"pre_after": "Run After Prerequisite Script",
	"bench": "Setup Bench",
	"apps": "Install Apps",
	"validate": "Run Validations",
	"pull": "Pull Updates",
	"mounts": "Setup Mounts",
	"upload": "Upload",
}

# Key: (stage_slug, step_slug)
STEP_SLUG_MAP = {
	("pre", "essentials"): "Install Essential Packages",
	("pre", "redis"): "Install Redis",
	("pre", "python"): "Install Python",
	("pre", "wkhtmltopdf"): "Install wkhtmltopdf",
	("pre", "fonts"): "Install Fonts",
	("pre", "node"): "Install Node.js",
	("pre", "yarn"): "Install Yarn",
	("pre", "pip"): "Install pip",
	("pre", "code-server"): "Install Code Server",
	("bench", "bench"): "Install Bench",
	("bench", "env"): "Setup Virtual Environment",
	("validate", "dependencies"): "Validate Dependencies",
	("mounts", "create"): "Prepare Mounts",
	("upload", "image"): "Docker Image",
}


def get_build_stage_and_step(
	stage_slug: str, step_slug: str, app_titles: dict[str, str] = None
) -> Tuple[str, str]:
	stage = STAGE_SLUG_MAP.get(stage_slug, stage_slug)
	if stage_slug == "clone" or stage_slug == "apps":
		return (stage, app_titles[step_slug])

	step = STEP_SLUG_MAP.get((stage_slug, step_slug), step_slug)
	return (stage, step)


def msgprint_build_failed(
	dc: DeployCandidate, errors: list[dict], failed_step: Optional[Document]
) -> None:
	errors.reverse()
	msg = ""
	if failed_step:
		msg += f"Build step no. {failed_step.idx} <b>{failed_step.stage} {failed_step.step}</b> has failed. "

	if not errors:
		return frappe.msgprint(msg, title="Failed Step")

	msg += f"The following errors were found associated with <b>{dc.name}</b>:"

	right_now = now()
	msg += "<ul>"
	for e in errors:
		delta = format_duration((right_now - e.creation).seconds)
		msg += f"""
		<li style="">
			<a href="/app/error-log/{e.name}" target="_blank">{e.method}</a>
			<p style="font-size: 0.8rem">{delta} ago</p>
		</li>"""
	msg += "</ul>"
	frappe.msgprint(msg, title="Build might have failed")


def msgprint_build_stuck(stuck_step: Document, delta: timedelta) -> None:
	frappe.msgprint(
		f"Build step no. {stuck_step.idx} <b>{stuck_step.stage} {stuck_step.step}</b> "
		f"with status <b>{stuck_step.status}</b> "
		f"was last updated <b>{format_duration(delta.seconds)} ago</b>.",
		title="Build might be stuck",
	)
>>>>>>> fed25027
<|MERGE_RESOLUTION|>--- conflicted
+++ resolved
@@ -4,24 +4,18 @@
 
 import os
 import re
+import json
 import shlex
 import shutil
 import subprocess
-<<<<<<< HEAD
 import tarfile
 import tempfile
-=======
 from datetime import datetime, timedelta
->>>>>>> fed25027
 from subprocess import Popen
 from typing import List, Optional, Tuple
 
 import docker
 import dockerfile
-<<<<<<< HEAD
-
-=======
->>>>>>> fed25027
 import frappe
 from frappe.core.utils import find
 from frappe.model.document import Document
@@ -200,124 +194,159 @@
 		except Exception:
 			log_error("Deploy Creation Error", candidate=self.name)
 
-<<<<<<< HEAD
-	def _build(self, no_cache=False, deploy_after_build=False, deploy_to_staging=False):
-		def _mark_build_as_running():
-			self.status = "Running"
-			self.save()
-			frappe.db.commit()
-
-		# For remote docker builder, don't run build if it's already in running stage
-		if self.status == "Running" and self.is_docker_remote_builder_used:
-			return
-
+	def _build(
+		self,
+		no_cache: bool = False,
+		no_push: bool = False,
+		no_build: bool = False,
+		deploy_after_build: bool = False,
+		deploy_to_staging: bool = False,
+	):
 		self.status = "Preparing"
-=======
-	def _build(
-		self, no_cache: bool = False, no_push: bool = False, no_build: bool = False
-	):
-		self.status = "Running"
->>>>>>> fed25027
-		self.build_start = now()
 		self.is_single_container = True
 		self.is_ssh_enabled = True
+
+		self.build_start = now()
 		if not no_cache and self.use_app_cache:
 			self._set_app_cached_flags()
 		self.save()
 		frappe.db.commit()
 
 		try:
-<<<<<<< HEAD
-			self._prepare_build_directory()
-			self._prepare_build_context()
-
-			# Fetch Remote Docker Builder Config
-			settings = frappe.db.get_value(
-				"Press Settings",
-				None,
-				[
-					"domain",
-					"docker_registry_url",
-					"docker_registry_namespace",
-					"docker_registry_username",
-					"docker_registry_password",
-				],
-				as_dict=True,
-			)
-			if settings.docker_registry_namespace:
-				namespace = f"{settings.docker_registry_namespace}/{settings.domain}"
-			else:
-				namespace = f"{settings.domain}"
-			self.docker_image_repository = (
-				f"{settings.docker_registry_url}/{namespace}/{self.group}"
-			)
-			self.docker_image_tag = self.name
-			self.docker_image = f"{self.docker_image_repository}:{self.docker_image_tag}"
-			remote_build_server = self._get_docker_remote_builder_server()
-			if remote_build_server:
-				agent = Agent(remote_build_server)
-				self.is_docker_remote_builder_used = True
-				# Upload build context to remote docker builder
-				build_context_archieve_filepath = self._tar_build_context()
-				uploaded_filename = None
-				with open(build_context_archieve_filepath, "rb") as f:
-					uploaded_filename = agent.upload_build_context_for_docker_build(f)
-				if not uploaded_filename:
-					raise Exception("Failed to upload build context to remote docker builder")
-				agent.build_docker_image(
-					{
-						"deploy_candidate": self.name,
-						"deploy_after_build": deploy_after_build,
-						"deploy_to_staging": deploy_to_staging,
-						"filename": uploaded_filename,
-						"image_repository": self.docker_image_repository,
-						"image_tag": self.docker_image_tag,
-						"no_cache": no_cache,
-						"registry": {
-							"password": settings.docker_registry_password,
-							"url": settings.docker_registry_url,
-							"username": settings.docker_registry_username,
-						},
-						"build_steps": [
-							{
-								"stage": step.stage,
-								"stage_slug": step.stage_slug,
-								"step": step.step,
-								"step_slug": step.step_slug,
-								"status": step.status,
-								"duration": step.duration,
-								"cached": step.cached,
-								"step_index": step.step_index,
-								"hash": step.hash,
-								"command": step.command,
-								"output": step.output,
-								"lines": step.lines,
-							}
-							for step in self.build_steps
-						],
-					}
-				)
-				_mark_build_as_running()
-			else:
-				self.is_docker_remote_builder_used = False
-				_mark_build_as_running()
-				self._run_docker_build(no_cache)
-				self._push_docker_image()
-				self._build_successful()
-				self._build_end()
-
-				# Deploy if deploy_after_build set
-				if self.status == "Success" and deploy_after_build:
-					self._deploy(deploy_to_staging)
-=======
-			self._execute_build(no_cache, no_push, no_build)
->>>>>>> fed25027
+			self._prepare_build(no_push)
+			self._execute_build(
+				no_cache,
+				no_push,
+				no_build,
+				deploy_after_build,
+				deploy_to_staging,
+			)
 		except Exception:
 			log_error("Deploy Candidate Build Exception", name=self.name)
 			self._build_failed()
 			self._build_end()
 			raise
 
+	def _prepare_build(self, no_push: bool = False):
+		self._prepare_build_directory()
+		self._prepare_build_context(no_push)
+
+	def _execute_build(
+		self,
+		no_cache: bool = False,
+		no_push: bool = False,
+		no_build: bool = False,
+		deploy_after_build: bool = False,
+		deploy_to_staging: bool = False,
+	):
+		self._update_docker_image_metadata()
+		if remote_build_server := self._get_docker_remote_builder_server():
+			self._run_remote_docker_build(
+				remote_build_server,
+				deploy_after_build,
+				deploy_to_staging,
+				no_cache,
+			)
+			return
+
+		self._mark_build_as_running()
+		if not no_build:
+			self._run_docker_build(no_cache)
+
+		if not no_build and not no_push:
+			self._push_docker_image()
+
+		self._build_successful()
+		self._build_end()
+
+	def _run_remote_docker_build(
+		self,
+		remote_build_server: str,
+		deploy_after_build: bool,
+		deploy_to_staging: bool,
+		no_cache: bool,
+	):
+		agent = Agent(remote_build_server)
+		self.is_docker_remote_builder_used = True
+
+		# Upload build context to remote docker builder
+		build_context_archieve_filepath = self._tar_build_context()
+		uploaded_filename = None
+
+		with open(build_context_archieve_filepath, "rb") as f:
+			uploaded_filename = agent.upload_build_context_for_docker_build(f)
+		if not uploaded_filename:
+			raise Exception("Failed to upload build context to remote docker builder")
+
+		settings = self._fetch_registry_settings()
+		agent.build_docker_image(
+			{
+				"deploy_candidate": self.name,
+				"deploy_after_build": deploy_after_build,
+				"deploy_to_staging": deploy_to_staging,
+				"filename": uploaded_filename,
+				"image_repository": self.docker_image_repository,
+				"image_tag": self.docker_image_tag,
+				"no_cache": no_cache,
+				"registry": {
+					"password": settings.docker_registry_password,
+					"url": settings.docker_registry_url,
+					"username": settings.docker_registry_username,
+				},
+				"build_steps": [
+					{
+						"stage": step.stage,
+						"stage_slug": step.stage_slug,
+						"step": step.step,
+						"step_slug": step.step_slug,
+						"status": step.status,
+						"duration": step.duration,
+						"cached": step.cached,
+						"step_index": step.step_index,
+						"hash": step.hash,
+						"command": step.command,
+						"output": step.output,
+						"lines": step.lines,
+					}
+					for step in self.build_steps
+				],
+			}
+		)
+		self._mark_build_as_running()
+
+	def _mark_build_as_running(self):
+		self.status = "Running"
+		self.save()
+		frappe.db.commit()
+
+	def _update_docker_image_metadata(self):
+		settings = self._fetch_registry_settings()
+
+		if settings.docker_registry_namespace:
+			namespace = f"{settings.docker_registry_namespace}/{settings.domain}"
+		else:
+			namespace = f"{settings.domain}"
+
+		self.docker_image_repository = (
+			f"{settings.docker_registry_url}/{namespace}/{self.group}"
+		)
+		self.docker_image_tag = self.name
+		self.docker_image = f"{self.docker_image_repository}:{self.docker_image_tag}"
+
+	def _fetch_registry_settings(self):
+		return frappe.db.get_value(
+			"Press Settings",
+			None,
+			[
+				"domain",
+				"docker_registry_url",
+				"docker_registry_namespace",
+				"docker_registry_username",
+				"docker_registry_password",
+			],
+			as_dict=True,
+		)
+
 	def _build_failed(self):
 		self.status = "Failure"
 		bench_update = frappe.get_all(
@@ -343,18 +372,6 @@
 		self.build_duration = self.build_end - self.build_start
 		self.save()
 		frappe.db.commit()
-
-	def _execute_build(self, no_cache: bool, no_push: bool, no_build: bool):
-		self._prepare_build_directory()
-		self._prepare_build_context(no_push)
-
-		if no_build:
-			return
-		self._run_docker_build(no_cache)
-
-		if no_push:
-			return
-		self._push_docker_image()
 
 	def add_pre_build_steps(self):
 		"""
@@ -383,46 +400,6 @@
 			self.append("build_steps", step)
 		self.save()
 
-<<<<<<< HEAD
-	def _prepare_packages(self):
-		packages = []
-		_variables = {d.dependency: d.version for d in self.dependencies}
-
-		for p in self.packages:
-			_package_manager = p.package_manager.split("/")[-1]
-
-			if _package_manager in ["apt", "pip"]:
-				self.steps_additional_packages.append(
-					[
-						"pre",
-						p.package,
-						"Setup Prerequisites",
-						f"Install package {p.package}",
-					]
-				)
-				packages.append(
-					{
-						"package_manager": p.package_manager,
-						"package": p.package,
-						"prerequisites": frappe.render_template(p.package_prerequisites, _variables),
-						"after_install": p.after_install,
-					}
-				)
-
-		self.apt_packages = json.dumps(packages)
-
-	def _prepare_mounts(self):
-		self._mounts = frappe.get_all(
-			"Release Group Mount",
-			{"parent": self.group},
-			["source", "destination", "is_absolute_path"],
-			order_by="idx",
-		)
-
-		self.mounts = json.dumps(self._mounts)
-
-=======
->>>>>>> fed25027
 	def _set_app_cached_flags(self) -> None:
 		for app in self.apps:
 			app.use_cached = True
@@ -772,14 +749,13 @@
 
 		return app
 
-<<<<<<< HEAD
 	def _tar_build_context(self) -> str:
 		"""Creates a tarball of the build context and returns the path to it."""
 		tmp_file_path = tempfile.mkstemp(suffix=".tar.gz")[1]
 		with tarfile.open(tmp_file_path, "w:gz") as tar:
 			tar.add(self.build_directory, arcname=".")
 		return tmp_file_path
-=======
+
 	def _get_app_pyproject(self, app):
 		apps_path = os.path.join(self.build_directory, "apps")
 		pyproject_path = os.path.join(apps_path, app, "pyproject.toml")
@@ -793,7 +769,6 @@
 
 		with open(pyproject_path, "rb") as f:
 			return load(f)
->>>>>>> fed25027
 
 	command = "docker build"
 
@@ -1244,7 +1219,6 @@
 			pull_update[app_name] = pair
 		return pull_update
 
-<<<<<<< HEAD
 	def process_docker_image_build_job_update(self, job):
 		job = job.get_doc(job.as_dict())
 		request_data = json.loads(job.request_data)
@@ -1295,7 +1269,7 @@
 		if not server:
 			server = frappe.get_value("Press Settings", None, "docker_remote_builder_server")
 		return server
-=======
+
 	def check_if_build_failed(self, msgprint: bool = False) -> bool:
 		if self.status == "Failure":
 			return True
@@ -1360,7 +1334,6 @@
 				continue
 			return build_step
 		return None
->>>>>>> fed25027
 
 
 def can_pull_update(file_paths: list[str]) -> bool:
@@ -1502,12 +1475,12 @@
 			log_error(title="Scheduled Deploy Candidate Error", candidate=candidate)
 
 
-<<<<<<< HEAD
 def process_docker_image_build_job_update(job):
 	request_data = json.loads(job.request_data)
 	deploy_candidate = frappe.get_doc("Deploy Candidate", request_data["deploy_candidate"])
 	deploy_candidate.process_docker_image_build_job_update(job)
-=======
+
+
 # Key: stage_slug
 STAGE_SLUG_MAP = {
 	"clone": "Clone Repositories",
@@ -1584,5 +1557,4 @@
 		f"with status <b>{stuck_step.status}</b> "
 		f"was last updated <b>{format_duration(delta.seconds)} ago</b>.",
 		title="Build might be stuck",
-	)
->>>>>>> fed25027
+	)