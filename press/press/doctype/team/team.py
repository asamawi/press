--- conflicted
+++ resolved
@@ -593,11 +593,7 @@
 		why = ""
 		allow = (True, "")
 
-<<<<<<< HEAD
-		if self.free_account or self.parent_team or self.billing_team:
-=======
-		if self.free_account or self.parent_team or self.is_saas_user:
->>>>>>> 99504736
+		if self.free_account or self.parent_team or self.is_saas_user or self.billing_team:
 			return allow
 
 		if self.payment_mode == "Partner Credits":
