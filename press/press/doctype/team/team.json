{
 "actions": [],
 "allow_rename": 1,
 "autoname": "hash",
 "creation": "2022-01-28 20:07:37.989538",
 "doctype": "DocType",
 "editable_grid": 1,
 "engine": "InnoDB",
 "field_order": [
  "enabled",
  "team_title",
  "user",
  "account_request",
  "is_developer",
  "is_saas_user",
  "free_account",
  "via_erpnext",
  "column_break_6",
  "erpnext_partner",
  "partner_email",
  "billing_team",
  "parent_team",
  "section_break_6",
  "team_members",
  "section_break_tdm9",
  "child_team_members",
  "section_break_9",
  "send_notifications",
  "column_break_9",
  "notify_email",
  "last_used_team",
  "subscription_details_section",
  "stripe_customer_id",
  "country",
  "currency",
  "payment_mode",
  "default_payment_method",
  "billing_name",
  "billing_address",
  "free_credits_allocated",
  "column_break_12",
  "address_html",
  "custom_apps_section",
  "github_access_token",
  "feature_flags_section",
  "referrer_id",
  "ssh_access_enabled",
  "skip_backups",
  "column_break_31",
  "database_access_enabled",
  "razorpay_enabled",
  "servers_enabled",
  "code_servers_enabled",
  "self_hosted_servers_enabled",
  "security_portal_enabled",
  "benches_enabled",
  "section_break_28",
  "communication_emails",
  "discounts_section",
  "discounts",
  "is_us_eu"
 ],
 "fields": [
  {
   "fieldname": "user",
   "fieldtype": "Link",
   "label": "User",
   "options": "User"
  },
  {
   "fieldname": "team_members",
   "fieldtype": "Table",
   "label": "Team Members",
   "options": "Team Member"
  },
  {
   "default": "0",
   "fieldname": "enabled",
   "fieldtype": "Check",
   "label": "Enabled"
  },
  {
   "fieldname": "section_break_6",
   "fieldtype": "Section Break"
  },
  {
   "fieldname": "subscription_details_section",
   "fieldtype": "Section Break",
   "label": "Subscription Details"
  },
  {
   "fieldname": "stripe_customer_id",
   "fieldtype": "Data",
   "label": "Stripe Customer ID",
   "read_only": 1
  },
  {
   "fieldname": "country",
   "fieldtype": "Link",
   "in_list_view": 1,
   "label": "Country",
   "options": "Country"
  },
  {
   "fieldname": "currency",
   "fieldtype": "Link",
   "label": "Currency",
   "options": "Currency"
  },
  {
   "fieldname": "default_payment_method",
   "fieldtype": "Link",
   "in_list_view": 1,
   "label": "Default Payment Method",
   "options": "Stripe Payment Method"
  },
  {
   "default": "0",
   "description": "If checked, this user can Transfer credits from ERPNext.com",
   "fieldname": "erpnext_partner",
   "fieldtype": "Check",
   "in_standard_filter": 1,
   "label": "ERPNext Partner",
   "read_only": 1
  },
  {
   "default": "0",
   "description": "If checked, usage data will not be sent to Stripe and they won't be charged",
   "fieldname": "free_account",
   "fieldtype": "Check",
   "in_standard_filter": 1,
   "label": "Free Account"
  },
  {
   "fieldname": "address_html",
   "fieldtype": "HTML",
   "label": "Address HTML"
  },
  {
   "fieldname": "column_break_12",
   "fieldtype": "Column Break"
  },
  {
   "default": "0",
   "fieldname": "free_credits_allocated",
   "fieldtype": "Check",
   "label": "Free Credits Allocated"
  },
  {
   "fieldname": "billing_address",
   "fieldtype": "Link",
   "label": "Billing Address",
   "options": "Address"
  },
  {
   "fieldname": "github_access_token",
   "fieldtype": "Data",
   "label": "GitHub Access Token"
  },
  {
   "fieldname": "feature_flags_section",
   "fieldtype": "Section Break",
   "label": "Feature Flags"
  },
  {
   "fieldname": "custom_apps_section",
   "fieldtype": "Section Break",
   "label": "Custom Apps"
  },
  {
   "fieldname": "billing_name",
   "fieldtype": "Data",
   "label": "Billing Name"
  },
  {
   "default": "0",
   "description": "Enabled if this account was created via the ERPNext signup form",
   "fieldname": "via_erpnext",
   "fieldtype": "Check",
   "label": "Via ERPNext",
   "read_only": 1
  },
  {
   "default": "0",
   "description": "A developer creates app(s) for the marketplace",
   "fieldname": "is_developer",
   "fieldtype": "Check",
   "in_standard_filter": 1,
   "label": "Is Developer"
  },
  {
   "fieldname": "payment_mode",
   "fieldtype": "Select",
   "label": "Payment Mode",
   "options": "\nCard\nPrepaid Credits\nPartner Credits\nPaid By Partner"
  },
  {
   "depends_on": "eval:doc.send_notifications;",
   "fetch_from": "user.email",
   "fetch_if_empty": 1,
   "fieldname": "notify_email",
   "fieldtype": "Data",
   "label": "Notify Email",
   "mandatory_depends_on": "eval:doc.send_notifications;"
  },
  {
   "fieldname": "column_break_9",
   "fieldtype": "Column Break"
  },
  {
   "fieldname": "section_break_9",
   "fieldtype": "Section Break"
  },
  {
   "default": "1",
   "fieldname": "send_notifications",
   "fieldtype": "Check",
   "label": "Send Notifications"
  },
  {
   "fieldname": "referrer_id",
   "fieldtype": "Data",
   "label": "Referrer ID",
   "read_only": 1
  },
  {
   "fieldname": "communication_emails",
   "fieldtype": "Table",
   "label": "Communication Emails",
   "options": "Communication Email"
  },
  {
   "fieldname": "section_break_28",
   "fieldtype": "Section Break"
  },
  {
   "default": "1",
   "fieldname": "ssh_access_enabled",
   "fieldtype": "Check",
   "label": "SSH Access Enabled"
  },
  {
   "default": "1",
   "fieldname": "database_access_enabled",
   "fieldtype": "Check",
   "label": "Database Access Enabled"
  },
  {
   "collapsible": 1,
   "fieldname": "discounts_section",
   "fieldtype": "Section Break",
   "label": "Discounts"
  },
  {
   "fieldname": "discounts",
   "fieldtype": "Table",
   "label": "Discounts",
   "options": "Invoice Discount"
  },
  {
   "fieldname": "column_break_6",
   "fieldtype": "Column Break"
  },
  {
   "fieldname": "partner_email",
   "fieldtype": "Data",
   "label": "Partner Email"
  },
  {
   "fieldname": "column_break_31",
   "fieldtype": "Column Break"
  },
  {
   "default": "0",
   "fieldname": "razorpay_enabled",
   "fieldtype": "Check",
   "label": "RazorPay Enabled"
  },
  {
   "default": "0",
   "fieldname": "is_us_eu",
   "fieldtype": "Check",
   "label": "Is US / EU"
  },
  {
   "default": "0",
   "fieldname": "servers_enabled",
   "fieldtype": "Check",
   "label": "Servers Enabled"
  },
  {
   "fieldname": "last_used_team",
   "fieldtype": "Link",
   "label": "Last Used Team",
   "options": "Team"
  },
  {
   "default": "0",
   "description": "If checked, team can skip backups for site update",
   "fieldname": "skip_backups",
   "fieldtype": "Check",
   "label": "Allow to skip Backups"
  },
  {
   "fieldname": "parent_team",
   "fieldtype": "Link",
   "label": "Parent Team",
   "options": "Team"
  },
  {
   "fieldname": "section_break_tdm9",
   "fieldtype": "Section Break"
  },
  {
   "fieldname": "child_team_members",
   "fieldtype": "Table",
   "label": "Child Team Members",
   "options": "Child Team Member"
  },
  {
   "fieldname": "team_title",
   "fieldtype": "Data",
   "label": "Team Title"
  },
  {
   "default": "0",
   "fieldname": "self_hosted_servers_enabled",
   "fieldtype": "Check",
   "label": "Self Hosted Servers Enabled"
  },
  {
   "fieldname": "account_request",
   "fieldtype": "Link",
   "label": "Account Request",
   "options": "Account Request"
  },
  {
   "default": "0",
   "description": "SaaS user sees a simplified version of the dashboard",
   "fieldname": "is_saas_user",
   "fieldtype": "Check",
   "label": "Is SaaS User"
  },
  {
   "default": "0",
   "fieldname": "security_portal_enabled",
   "fieldtype": "Check",
   "label": "Security Portal Enabled"
  },
  {
   "default": "0",
   "fieldname": "benches_enabled",
   "fieldtype": "Check",
   "label": "Benches Enabled"
  },
  {
   "default": "0",
   "fieldname": "code_servers_enabled",
   "fieldtype": "Check",
   "label": "Code Servers Enabled"
  },
  {
   "depends_on": "eval: !doc.erpnext_partner",
   "fieldname": "billing_team",
   "fieldtype": "Link",
   "label": "Billing Team",
   "options": "Team"
  }
 ],
 "links": [
  {
   "group": "General",
   "link_doctype": "Release Group",
   "link_fieldname": "team"
  },
  {
   "group": "General",
   "link_doctype": "Site",
   "link_fieldname": "team"
  },
  {
   "group": "General",
   "link_doctype": "App",
   "link_fieldname": "team"
  },
  {
   "group": "Billing",
   "link_doctype": "Invoice",
   "link_fieldname": "team"
  },
  {
   "group": "Billing",
   "link_doctype": "Usage Record",
   "link_fieldname": "team"
  },
  {
   "group": "Billing",
   "link_doctype": "Subscription",
   "link_fieldname": "team"
  },
  {
   "group": "Billing",
   "link_doctype": "Balance Transaction",
   "link_fieldname": "team"
  },
  {
   "group": "Marketplace",
   "link_doctype": "Marketplace App",
   "link_fieldname": "team"
  },
  {
   "group": "Marketplace",
   "link_doctype": "Marketplace Publisher Profile",
   "link_fieldname": "team"
  }
 ],
<<<<<<< HEAD
 "modified": "2023-09-15 12:00:11.533294",
=======
 "modified": "2023-09-03 20:15:07.034144",
>>>>>>> 99504736
 "modified_by": "Administrator",
 "module": "Press",
 "name": "Team",
 "naming_rule": "Random",
 "owner": "Administrator",
 "permissions": [
  {
   "create": 1,
   "delete": 1,
   "email": 1,
   "export": 1,
   "print": 1,
   "read": 1,
   "report": 1,
   "role": "System Manager",
   "share": 1,
   "write": 1
  },
  {
   "create": 1,
   "read": 1,
   "role": "Press Admin",
   "write": 1
  }
 ],
 "quick_entry": 1,
 "show_title_field_in_link": 1,
 "sort_field": "modified",
 "sort_order": "DESC",
 "states": [],
 "title_field": "user",
 "track_changes": 1
}<|MERGE_RESOLUTION|>--- conflicted
+++ resolved
@@ -414,11 +414,7 @@
    "link_fieldname": "team"
   }
  ],
-<<<<<<< HEAD
  "modified": "2023-09-15 12:00:11.533294",
-=======
- "modified": "2023-09-03 20:15:07.034144",
->>>>>>> 99504736
  "modified_by": "Administrator",
  "module": "Press",
  "name": "Team",
