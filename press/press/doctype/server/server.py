# Copyright (c) 2019, Frappe and contributors
# For license information, please see license.txt

from __future__ import annotations

import json
import shlex
import typing
from contextlib import suppress
from datetime import timedelta
from functools import cached_property

import boto3
import frappe
import semantic_version
from frappe import _
from frappe.core.utils import find, find_all
from frappe.installer import subprocess
from frappe.model.document import Document
from frappe.utils.synchronization import filelock
from frappe.utils.user import is_system_user

from press.agent import Agent
from press.api.client import dashboard_whitelist
from press.exceptions import VolumeResizeLimitError
from press.overrides import get_permission_query_conditions_for_doctype
from press.press.doctype.add_on_storage_log.add_on_storage_log import (
	insert_addon_storage_log,
)
from press.press.doctype.ansible_console.ansible_console import AnsibleAdHoc
from press.press.doctype.resource_tag.tag_helpers import TagHelpers
from press.press.doctype.server_activity.server_activity import log_server_activity
from press.runner import Ansible
from press.telegram_utils import Telegram
from press.utils import fmt_timedelta, log_error

if typing.TYPE_CHECKING:
	from press.infrastructure.doctype.arm_build_record.arm_build_record import ARMBuildRecord
	from press.press.doctype.ansible_play.ansible_play import AnsiblePlay
	from press.press.doctype.bench.bench import Bench
	from press.press.doctype.cluster.cluster import Cluster
	from press.press.doctype.database_server.database_server import DatabaseServer
	from press.press.doctype.mariadb_variable.mariadb_variable import MariaDBVariable
	from press.press.doctype.release_group.release_group import ReleaseGroup
	from press.press.doctype.server_mount.server_mount import ServerMount
	from press.press.doctype.server_plan.server_plan import ServerPlan
	from press.press.doctype.virtual_machine.virtual_machine import VirtualMachine

from typing import Literal, TypedDict


class BenchInfoType(TypedDict):
	name: str
	build: str
	candidate: str


class ARMDockerImageType(TypedDict):
	build: str
	existing_image: bool
	status: Literal["Pending", "Preparing", "Running", "Failure", "Success"]
	bench: str


PUBLIC_SERVER_AUTO_ADD_STORAGE_MIN = 50
MARIADB_DATA_MNT_POINT = "/opt/volumes/mariadb"
BENCH_DATA_MNT_POINT = "/opt/volumes/benches"


class BaseServer(Document, TagHelpers):
	dashboard_fields = (
		"title",
		"plan",
		"cluster",
		"status",
		"team",
		"database_server",
		"is_self_hosted",
		"auto_add_storage_min",
		"auto_add_storage_max",
		"auto_increase_storage",
	)

	@staticmethod
	def get_list_query(query, filters=None, **list_args):
		Server = frappe.qb.DocType("Server")

		status = filters.get("status")
		if status == "Archived":
			query = query.where(Server.status == status)
		else:
			query = query.where(Server.status != "Archived")

		query = query.where(Server.is_for_recovery != 1).where(Server.team == frappe.local.team().name)
		results = query.run(as_dict=True)

		for result in results:
			db_plan_name = frappe.db.get_value("Database Server", result.database_server, "plan")
			result.db_plan = (
				frappe.db.get_value(
					"Server Plan", db_plan_name, ["title", "price_inr", "price_usd"], as_dict=True
				)
				if db_plan_name
				else None
			)

		return results

	@property
	def _series(self):
		return self.name[0]

	def create_log(self, action: str, reason: str):
		"""Helper to log server activity"""
		log_server_activity(self._series, self.name, action, reason)

	def get_doc(self, doc):
		from press.api.client import get
		from press.api.server import usage

		warn_at_storage_percentage = 0.8

		if self.plan:
			doc.current_plan = get("Server Plan", self.plan)
		else:
			if virtual_machine := frappe.db.get_value(
				"Virtual Machine", self.virtual_machine, ["vcpu", "ram", "disk_size"], as_dict=True
			):
				doc.current_plan = {
					"vcpu": virtual_machine.vcpu,
					"memory": virtual_machine.ram,
					"disk": virtual_machine.disk_size,
				}

		doc.storage_plan = frappe.db.get_value(
			"Server Storage Plan",
			{"enabled": 1},
			["price_inr", "price_usd"],
			as_dict=True,
		)
		doc.usage = usage(self.name)
		doc.actions = self.get_actions()
		doc.disk_size = frappe.db.get_value("Virtual Machine", self.virtual_machine, "disk_size")

		try:
			doc.recommended_storage_increment = (
				self.size_to_increase_by_for_20_percent_available(
					mountpoint=self.guess_data_disk_mountpoint()
				)
				if (doc.usage.get("disk", 0) >= warn_at_storage_percentage * doc.disk_size)
				else 0
			)
		except TypeError:
			doc.recommended_storage_increment = 0

		doc.replication_server = frappe.db.get_value(
			"Database Server",
			{"primary": doc.database_server, "is_replication_setup": 1},
			"name",
		)
		doc.owner_email = frappe.db.get_value("Team", self.team, "user")

		return doc

	@dashboard_whitelist()
	def get_storage_usage(self):
		"""Get storage usage of the application server"""
		try:
			return self.agent.get("/server/storage-breakdown")
		except Exception:
			frappe.throw("Failed to fetch storage usage. Try again later.")

	@dashboard_whitelist()
	def increase_disk_size_for_server(
		self,
		server: str | Server | DatabaseServer,
		increment: int,
		mountpoint: str | None = None,
		is_auto_triggered: bool = False,
		current_disk_usage: int | None = None,
	) -> None:
		add_on_storage_log = None
		storage_parameters = {
			"doctype": "Add On Storage Log",
			"adding_storage": increment,
			is_auto_triggered: is_auto_triggered,
		}

		if not isinstance(server, str):
			server = server.name

		storage_parameters.update({"database_server" if server[0] == "m" else "server": server})

		if server == self.name:
			mountpoint = mountpoint or self.guess_data_disk_mountpoint()
			storage_parameters.update(
				{
					"available_disk_space": round((self.disk_capacity(mountpoint) / 1024 / 1024 / 1024), 2),
					"current_disk_usage": current_disk_usage
					or round(
						(self.disk_capacity(mountpoint) - self.free_space(mountpoint)) / 1024 / 1024 / 1024, 2
					),
					"mountpoint": mountpoint,
				}
			)
			if increment:
				add_on_storage_log = insert_addon_storage_log(
					adding_storage=increment,
					available_disk_space=round((self.disk_capacity(mountpoint) / 1024 / 1024 / 1024), 2),
					current_disk_usage=current_disk_usage
					or round(
						(self.disk_capacity(mountpoint) - self.free_space(mountpoint)) / 1024 / 1024 / 1024, 2
					),
					mountpoint=mountpoint,
					is_auto_triggered=is_auto_triggered,
					is_warning=False,
					server=storage_parameters.get("server"),
					database_server=storage_parameters.get("database_server"),
				)

			self.increase_disk_size(
				increment=increment,
				mountpoint=mountpoint,
				log=add_on_storage_log.name if add_on_storage_log else None,
			)
		else:
			server_doc: DatabaseServer = frappe.get_doc("Database Server", server)
			mountpoint = (
				mountpoint or server_doc.guess_data_disk_mountpoint()
			)  # Name will now be changed to m*
			storage_parameters.update(
				{
					"available_disk_space": round((self.disk_capacity(mountpoint) / 1024 / 1024 / 1024), 2),
					"current_disk_usage": current_disk_usage
					or round(
						(self.disk_capacity(mountpoint) - self.free_space(mountpoint)) / 1024 / 1024 / 1024, 2
					),
					"mountpoint": mountpoint,
				}
			)
			if increment:
				add_on_storage_log = insert_addon_storage_log(
					adding_storage=increment,
					available_disk_space=round((self.disk_capacity(mountpoint) / 1024 / 1024 / 1024), 2),
					current_disk_usage=current_disk_usage
					or round(
						(self.disk_capacity(mountpoint) - self.free_space(mountpoint)) / 1024 / 1024 / 1024, 2
					),
					mountpoint=mountpoint,
					is_auto_triggered=is_auto_triggered,
					is_warning=False,
					server=storage_parameters.get("server"),
					database_server=storage_parameters.get("database_server"),
				)

			server_doc.increase_disk_size(
				increment=increment,
				mountpoint=mountpoint,
				log=add_on_storage_log.name if add_on_storage_log else None,
			)

	@dashboard_whitelist()
	def configure_auto_add_storage(self, server: str, enabled: bool, min: int = 0, max: int = 0) -> None:
		if not enabled:
			frappe.db.set_value(self.doctype, self.name, "auto_increase_storage", False)
			return

		if min < 0 or max < 0:
			frappe.throw(_("Minimum and maximum storage sizes must be positive"))
		if min > max:
			frappe.throw(_("Minimum storage size must be less than the maximum storage size"))

		if server == self.name:
			self.auto_increase_storage = True
			self.auto_add_storage_min = min
			self.auto_add_storage_max = max
			self.save()
		else:
			server_doc = frappe.get_doc("Database Server", server)
			server_doc.auto_increase_storage = True
			server_doc.auto_add_storage_min = min
			server_doc.auto_add_storage_max = max
			server_doc.save()

	@staticmethod
	def on_not_found(name):
		# If name is of a db server then redirect to the app server
		app_server = frappe.db.get_value("Server", {"database_server": name}, "name")
		if app_server:
			frappe.response.message = {
				"redirect": f"/dashboard/servers/{app_server}",
			}
		raise

	def get_actions(self):
		server_type = ""
		if self.doctype == "Server":
			server_type = "application server"
		elif self.doctype == "Database Server":
			if self.is_replication_setup:
				server_type = "replication server"
			else:
				server_type = "database server"

		actions = [
			{
				"action": "Rename server",
				"description": f"Rename the {server_type}",
				"button_label": "Rename",
				"condition": self.status == "Active",
				"doc_method": "rename",
				"group": f"{server_type.title()} Actions",
			},
			{
				"action": "Reboot server",
				"description": f"Reboot the {server_type}",
				"button_label": "Reboot",
				"condition": self.status == "Active",
				"doc_method": "reboot",
				"group": f"{server_type.title()} Actions",
			},
		]
		actions.append(
			{
				"action": "Drop server",
				"description": "Drop both the application and database servers",
				"button_label": "Drop",
				"condition": self.status == "Active" and self.doctype == "Server",
				"doc_method": "drop_server",
				"group": "Dangerous Actions",
			},
		)

		for action in actions:
			action["server_doctype"] = self.doctype
			action["server_name"] = self.name

		return [action for action in actions if action.get("condition", True)]

	def _get_app_and_database_servers(self) -> tuple[Server, DatabaseServer]:
		if self.doctype == "Database Server":
			app_server_name = frappe.db.get_value("Server", {"database_server": self.name}, "name")
			app_server = frappe.get_doc("Server", app_server_name)
			return app_server, self

		db_server = frappe.get_doc("Database Server", self.database_server)
		return self, db_server

	@dashboard_whitelist()
	def drop_server(self):
		app_server, db_server = self._get_app_and_database_servers()
		app_server.archive()
		db_server.archive()

	@dashboard_whitelist()
	def toggle_auto_increase_storage(self, enable: bool):
		"""Toggle auto disk increase."""
		app_server, database_server = self._get_app_and_database_servers()

		app_server.auto_increase_storage = enable
		database_server.auto_increase_storage = enable

		app_server.save()
		database_server.save()

	def autoname(self):
		if not self.domain:
			self.domain = frappe.db.get_single_value("Press Settings", "domain")
		self.name = f"{self.hostname}.{self.domain}"
		if self.doctype in ["Database Server", "Server", "Proxy Server"] and self.is_self_hosted:
			self.name = f"{self.hostname}.{self.self_hosted_server_domain}"

	def validate(self):
		self.validate_cluster()
		self.validate_agent_password()
		if self.doctype == "Database Server" and not self.self_hosted_mariadb_server:
			self.self_hosted_mariadb_server = self.private_ip

		if not self.hostname_abbreviation:
			self._set_hostname_abbreviation()

		self.validate_mounts()

	def _set_hostname_abbreviation(self):
		self.hostname_abbreviation = get_hostname_abbreviation(self.hostname)

	def after_insert(self):
		if self.ip and (
			self.doctype not in ["Database Server", "Server", "Proxy Server"] or not self.is_self_hosted
		):
			self.create_dns_record()
			self.update_virtual_machine_name()

	def create_dns_record(self):
		try:
			domain = frappe.get_doc("Root Domain", self.domain)

			if domain.generic_dns_provider:
				return

			client = boto3.client(
				"route53",
				aws_access_key_id=domain.aws_access_key_id,
				aws_secret_access_key=domain.get_password("aws_secret_access_key"),
			)
			zones = client.list_hosted_zones_by_name()["HostedZones"]
			# list_hosted_zones_by_name returns a lexicographically ordered list of zones
			# i.e. x.example.com comes after example.com
			# Name field has a trailing dot
			hosted_zone = find(reversed(zones), lambda x: domain.name.endswith(x["Name"][:-1]))["Id"]
			client.change_resource_record_sets(
				ChangeBatch={
					"Changes": [
						{
							"Action": "UPSERT",
							"ResourceRecordSet": {
								"Name": self.name,
								"Type": "A",
								"TTL": 3600 if self.doctype == "Proxy Server" else 300,
								"ResourceRecords": [{"Value": self.ip}],
							},
						}
					]
				},
				HostedZoneId=hosted_zone,
			)
		except Exception:
			log_error("Route 53 Record Creation Error", domain=domain.name, server=self.name)

	def add_server_to_public_groups(self):
		groups = frappe.get_all("Release Group", {"public": True, "enabled": True}, "name")
		for group_name in groups:
			group: ReleaseGroup = frappe.get_doc("Release Group", group_name)
			with suppress(frappe.ValidationError):
				group.add_server(str(self.name), deploy=True)

	@frappe.whitelist()
	def enable_server_for_new_benches_and_site(self):
		if not self.public:
			frappe.throw("Action only allowed for public servers")

		server = self.get_server_enabled_for_new_benches_and_sites()

		if server:
			frappe.msgprint(_("Server {0} is already enabled for new benches and sites").format(server))

		else:
			self.use_for_new_benches = True
			self.use_for_new_sites = True
			self.save()

	def get_server_enabled_for_new_benches_and_sites(self):
		return frappe.db.get_value(
			"Server",
			{
				"name": ("!=", self.name),
				"is_primary": True,
				"status": "Active",
				"use_for_new_benches": True,
				"use_for_new_sites": True,
				"public": True,
				"cluster": self.cluster,
			},
			pluck=True,
		)

	@frappe.whitelist()
	def disable_server_for_new_benches_and_site(self):
		self.use_for_new_benches = False
		self.use_for_new_sites = False
		self.save()

	def validate_cluster(self):
		if not self.cluster:
			self.cluster = frappe.db.get_value("Root Domain", self.domain, "default_cluster")
		if not self.cluster:
			frappe.throw("Default Cluster not found", frappe.ValidationError)

	def validate_agent_password(self):
		if not self.agent_password:
			self.agent_password = frappe.generate_hash(length=32)

	def get_agent_repository_url(self):
		settings = frappe.get_single("Press Settings")
		repository_owner = settings.agent_repository_owner or "frappe"
		return f"https://github.com/{repository_owner}/agent"

	def get_agent_repository_branch(self):
		settings = frappe.get_single("Press Settings")
		return settings.branch or "master"

	@frappe.whitelist()
	def ping_agent(self):
		agent = Agent(self.name, self.doctype)
		return agent.ping()

	@frappe.whitelist()
	def ping_mariadb(self) -> bool:
		try:
			agent = Agent(self.name, self.doctype)
			return agent.ping_database(self).get("reachable")
		except Exception:
			return False

	@frappe.whitelist()
	def ping_agent_job(self):
		agent = Agent(self.name, self.doctype)
		return agent.create_agent_job("Ping Job", "ping_job").name

	@frappe.whitelist()
	def update_agent(self):
		agent = Agent(self.name, self.doctype)
		return agent.update()

	@frappe.whitelist()
	def prepare_server(self):
		if self.provider == "Generic":
			self._prepare_server()
		else:
			frappe.enqueue_doc(self.doctype, self.name, "_prepare_server", queue="long", timeout=2400)

	def _prepare_server(self):
		try:
			if self.provider == "Scaleway":
				ansible = Ansible(
					playbook="scaleway.yml",
					server=self,
					user="ubuntu",
					variables={
						"private_ip": self.private_ip,
						"private_mac_address": self.private_mac_address,
						"private_vlan_id": self.private_vlan_id,
					},
				)
			elif self.provider == "AWS EC2":
				ansible = Ansible(playbook="aws.yml", server=self, user="ubuntu")
			elif self.provider == "OCI":
				ansible = Ansible(playbook="oci.yml", server=self, user="ubuntu")
			if self.provider != "Generic":
				ansible.run()

			self.reload()
			self.is_server_prepared = True
			self.save()
		except Exception:
			log_error("Server Preparation Exception", server=self.as_dict())

	@frappe.whitelist()
	def setup_server(self):
		self.status = "Installing"
		self.save()
		frappe.enqueue_doc(self.doctype, self.name, "_setup_server", queue="long", timeout=2400)

	@frappe.whitelist()
	def install_nginx(self):
		self.status = "Installing"
		self.save()
		frappe.enqueue_doc(self.doctype, self.name, "_install_nginx", queue="long", timeout=1200)

	def _install_nginx(self):
		try:
			ansible = Ansible(
				playbook="nginx.yml",
				server=self,
				user=self._ssh_user(),
				port=self._ssh_port(),
			)
			play = ansible.run()
			self.reload()
			if play.status == "Success":
				self.status = "Active"
			else:
				self.status = "Broken"
		except Exception:
			self.status = "Broken"
			log_error("NGINX Install Exception", server=self.as_dict())
		self.save()

	@frappe.whitelist()
	def install_filebeat(self):
		frappe.enqueue_doc(self.doctype, self.name, "_install_filebeat", queue="long", timeout=1200)

	def _install_filebeat(self):
		log_server = frappe.db.get_single_value("Press Settings", "log_server")
		if log_server:
			kibana_password = frappe.get_doc("Log Server", log_server).get_password("kibana_password")
		else:
			kibana_password = None

		try:
			ansible = Ansible(
				playbook="filebeat.yml",
				server=self,
				user=self._ssh_user(),
				port=self._ssh_port(),
				variables={
					"server_type": self.doctype,
					"server": self.name,
					"log_server": log_server,
					"kibana_password": kibana_password,
				},
			)
			ansible.run()
		except Exception:
			log_error("Filebeat Install Exception", server=self.as_dict())

	@frappe.whitelist()
	def install_exporters(self):
		frappe.enqueue_doc(self.doctype, self.name, "_install_exporters", queue="long", timeout=1200)

	@frappe.whitelist()
	def ping_ansible(self):
		try:
			ansible = Ansible(
				playbook="ping.yml",
				server=self,
				user=self._ssh_user(),
				port=self._ssh_port(),
			)
			ansible.run()
		except Exception:
			log_error("Server Ping Exception", server=self.as_dict())

	@frappe.whitelist()
	def update_agent_ansible(self):
		frappe.enqueue_doc(self.doctype, self.name, "_update_agent_ansible")

	def _update_agent_ansible(self):
		try:
			agent_branch = frappe.get_value("Press Settings", "Press Settings", "branch")
			if not agent_branch:
				agent_branch = "upstream/master"
			else:
				agent_branch = f"upstream/{agent_branch}"
			ansible = Ansible(
				playbook="update_agent.yml",
				variables={
					"agent_repository_url": self.get_agent_repository_url(),
					"agent_repository_branch_or_commit_ref": agent_branch,
					"agent_update_args": "",
				},
				server=self,
				user=self._ssh_user(),
				port=self._ssh_port(),
			)
			ansible.run()
		except Exception:
			log_error("Agent Update Exception", server=self.as_dict())

	@frappe.whitelist()
	def fetch_keys(self):
		try:
			ansible = Ansible(playbook="keys.yml", server=self)
			ansible.run()
		except Exception:
			log_error("Server Key Fetch Exception", server=self.as_dict())

	@frappe.whitelist()
	def ping_ansible_unprepared(self):
		try:
			if self.provider == "Scaleway" or self.provider in ("AWS EC2", "OCI"):
				ansible = Ansible(
					playbook="ping.yml",
					server=self,
					user="ubuntu",
				)
			ansible.run()
		except Exception:
			log_error("Unprepared Server Ping Exception", server=self.as_dict())

	@frappe.whitelist()
	def cleanup_unused_files(self):
		if self.is_build_server():
			return

		frappe.enqueue_doc(self.doctype, self.name, "_cleanup_unused_files", queue="long", timeout=2400)

	def is_build_server(self) -> bool:
		# Not a field in all subclasses
		if getattr(self, "use_for_build", False):
			return True

		name = frappe.db.get_single_value("Press Settings", "build_server")
		if name == self.name:
			return True

		# Whether build_server explicitly set on Release Group
		count = frappe.db.count(
			"Release Group",
			{
				"enabled": True,
				"build_server": self.name,
			},
		)
		if isinstance(count, (int, float)):
			return count > 0
		return False

	def _cleanup_unused_files(self):
		agent = Agent(self.name, self.doctype)
		if agent.should_skip_requests():
			return
		agent.cleanup_unused_files()

	def on_trash(self):
		plays = frappe.get_all("Ansible Play", filters={"server": self.name})
		for play in plays:
			frappe.delete_doc("Ansible Play", play.name)

	def break_glass(self):
		"""
		Remove glass file with simple ssh command to make free space

		Space is required for playbooks to run, growpart command, etc.
		"""
		try:
			subprocess.check_output(
				shlex.split(
					f"ssh -o BatchMode=yes -o StrictHostKeyChecking=no -o UserKnownHostsFile=/dev/null root@{self.ip} -t rm /root/glass"
				),
				stderr=subprocess.STDOUT,
			)
		except subprocess.CalledProcessError as e:
			frappe.log_error(
				title="Error removing glassfile",
				message=e.output.decode(),
				reference_doctype=self.doctype,
				reference_name=self.name,
			)

	@frappe.whitelist()
	def extend_ec2_volume(self, device=None, log: str | None = None):
		if self.provider not in ("AWS EC2", "OCI"):
			return
		# Restart MariaDB if MariaDB disk is full
		mountpoint = self.guess_data_disk_mountpoint()
		restart_mariadb = self.doctype == "Database Server" and self.is_disk_full(
			mountpoint
		)  # check before breaking glass to ensure state of mariadb
		self.break_glass()
		if not device:
			# Try the best guess. Try extending the data volume
			volume = self.find_mountpoint_volume(mountpoint)
			device = self.get_device_from_volume_id(volume.volume_id)
		try:
			ansible = Ansible(
				playbook="extend_ec2_volume.yml",
				server=self,
				user=self._ssh_user(),
				port=self._ssh_port(),
				variables={"restart_mariadb": restart_mariadb, "device": device},
			)
			play = ansible.run()
			if log:
				frappe.db.set_value("Add On Storage Log", log, "extend_ec2_play", play.name)
				frappe.db.commit()
		except Exception:
			log_error("EC2 Volume Extend Exception", server=self.as_dict())

	def enqueue_extend_ec2_volume(self, device, log):
		frappe.enqueue_doc(self.doctype, self.name, "extend_ec2_volume", device=device, log=log)

	@cached_property
	def time_to_wait_before_updating_volume(self) -> timedelta | int:
		if self.provider != "AWS EC2":
			return 0
		if not (
			last_updated_at := frappe.get_value(
				"Virtual Machine Volume",
				{"parent": self.virtual_machine, "idx": 1},  # first volume is likely main
				"last_updated_at",
			)
		):
			return 0
		diff = frappe.utils.now_datetime() - last_updated_at
		return diff if diff < timedelta(hours=6) else 0

	@frappe.whitelist()
	def increase_disk_size(self, increment=50, mountpoint=None, log: str | None = None):
		if self.provider not in ("AWS EC2", "OCI"):
			return
		if self.provider == "AWS EC2" and self.time_to_wait_before_updating_volume:
			frappe.throw(
				f"Please wait {fmt_timedelta(self.time_to_wait_before_updating_volume)} before resizing volume",
				VolumeResizeLimitError,
			)
		if not mountpoint:
			mountpoint = self.guess_data_disk_mountpoint()

		volume = self.find_mountpoint_volume(mountpoint)

		virtual_machine: "VirtualMachine" = frappe.get_doc("Virtual Machine", self.virtual_machine)
		virtual_machine.increase_disk_size(volume.volume_id, increment)
		if self.provider == "AWS EC2":
			device = self.get_device_from_volume_id(volume.volume_id)
			self.enqueue_extend_ec2_volume(device, log)
		elif self.provider == "OCI":
			# TODO: Add support for volumes on OCI
			# Non-boot volumes might not need resize
			self.break_glass()
			self.reboot()

	def guess_data_disk_mountpoint(self) -> str:
		if not hasattr(self, "has_data_volume") or not self.has_data_volume:
			return "/"

		volumes = self.get_volume_mounts()
		if volumes or self.has_data_volume:
			# Adding this condition since this method is called from both server and database server doctypes
<<<<<<< HEAD
			if self.doctype == "Server":
				mountpoint = "/opt/volumes/benches"
			elif self.doctype == "Database Server":
				mountpoint = "/opt/volumes/mariadb"
			else:
				mountpoint = "/"
=======
			if self.name[0] == "f":
				mountpoint = BENCH_DATA_MNT_POINT
			elif self.name[0] == "m":
				mountpoint = MARIADB_DATA_MNT_POINT
>>>>>>> 35fc05bf
		else:
			mountpoint = "/"
		return mountpoint

	def find_mountpoint_volume(self, mountpoint):
		machine: "VirtualMachine" = frappe.get_doc("Virtual Machine", self.virtual_machine)

		if len(machine.volumes) == 1:
			# If there is only one volume,
			# then all mountpoints are on the same volume
			return machine.volumes[0]

		volumes = self.get_volume_mounts()
		volume = find(volumes, lambda x: x.mount_point == mountpoint)
		if volume:
			# If the volume is in `mounts`, that means it's a data volume
			return volume
		# Otherwise it's a root volume
		return find(machine.volumes, lambda v: v.device == "/dev/sda1")

	def update_virtual_machine_name(self):
		if self.provider not in ("AWS EC2", "OCI"):
			return None
		virtual_machine = frappe.get_doc("Virtual Machine", self.virtual_machine)
		return virtual_machine.update_name_tag(self.name)

	def create_subscription(self, plan):
		self._create_initial_plan_change(plan)

	def _create_initial_plan_change(self, plan):
		frappe.get_doc(
			{
				"doctype": "Plan Change",
				"document_type": self.doctype,
				"document_name": self.name,
				"from_plan": "",
				"to_plan": plan,
				"type": "Initial Plan",
				"timestamp": self.creation,
			}
		).insert(ignore_permissions=True)

	@property
	def subscription(self):
		name = frappe.db.get_value(
			"Subscription",
			{
				"document_type": self.doctype,
				"document_name": self.name,
				"team": self.team,
				"plan_type": "Server Plan",
			},
		)
		return frappe.get_doc("Subscription", name) if name else None

	@property
	def add_on_storage_subscription(self):
		name = frappe.db.get_value(
			"Subscription",
			{
				"document_type": self.doctype,
				"document_name": self.name,
				"team": self.team,
				"plan_type": "Server Storage Plan",
			},
		)
		return frappe.get_doc("Subscription", name) if name else None

	@frappe.whitelist()
	def rename_server(self):
		self.status = "Installing"
		self.save()
		frappe.enqueue_doc(self.doctype, self.name, "_rename_server", queue="long", timeout=2400)

	@frappe.whitelist()
	def archive(self):
		if frappe.get_all(
			"Site",
			filters={"server": self.name, "status": ("!=", "Archived")},
			ignore_ifnull=True,
		):
			frappe.throw(
				_("Cannot archive server with sites. Please drop them from their respective dashboards.")
			)
		if frappe.get_all(
			"Bench",
			filters={"server": self.name, "status": ("!=", "Archived")},
			ignore_ifnull=True,
		):
			frappe.throw(
				_("Cannot archive server with benches. Please drop them from their respective dashboards.")
			)
		self.status = "Pending"
		self.save()
		if self.is_self_hosted:
			self.status = "Archived"
			self.save()

			if self.doctype == "Server":
				frappe.db.set_value("Self Hosted Server", {"server": self.name}, "status", "Archived")

		else:
			frappe.enqueue_doc(self.doctype, self.name, "_archive", queue="long")
		self.disable_subscription()

		frappe.db.delete("Press Role Permission", {"server": self.name})

	def _archive(self):
		self.run_press_job("Archive Server")

	def disable_subscription(self):
		subscription = self.subscription
		if subscription:
			subscription.disable()

		# disable add-on storage subscription
		add_on_storage_subscription = self.add_on_storage_subscription
		if add_on_storage_subscription:
			add_on_storage_subscription.disable()

	def can_change_plan(self, ignore_card_setup: bool, new_plan: ServerPlan) -> None:
		if is_system_user(frappe.session.user):
			return

		if ignore_card_setup:
			return

		team = frappe.get_doc("Team", self.team)

		if team.parent_team:
			team = frappe.get_doc("Team", team.parent_team)

		if team.payment_mode == "Paid By Partner" and team.billing_team:
			team = frappe.get_doc("Team", team.billing_team)

		if team.is_defaulter():
			frappe.throw("Cannot change plan because you have unpaid invoices")

		if not (team.default_payment_method or team.get_balance()):
			frappe.throw("Cannot change plan because you haven't added a card and not have enough balance")

		cluster: Cluster = frappe.get_doc("Cluster", self.cluster)
		if not cluster.check_machine_availability(new_plan.instance_type):
			frappe.throw(
				f"Cannot change plan right now since the instance type {new_plan.instance_type} is not available. Try again later."
			)

	@dashboard_whitelist()
	def change_plan(self, plan: str, ignore_card_setup=False):
		plan: ServerPlan = frappe.get_doc("Server Plan", plan)
		self.can_change_plan(ignore_card_setup, new_plan=plan)
		self._change_plan(plan)
		self.run_press_job("Resize Server", {"machine_type": plan.instance_type})

	def _change_plan(self, plan):
		self.ram = plan.memory
		self.save()
		self.reload()
		frappe.get_doc(
			{
				"doctype": "Plan Change",
				"document_type": self.doctype,
				"document_name": self.name,
				"from_plan": self.plan,
				"to_plan": plan.name,
			}
		).insert()

	@frappe.whitelist()
	def create_image(self):
		self.run_press_job("Create Server Snapshot")

	def run_press_job(self, job_name, arguments=None):
		if arguments is None:
			arguments = {}
		return frappe.get_doc(
			{
				"doctype": "Press Job",
				"job_type": job_name,
				"server_type": self.doctype,
				"server": self.name,
				"virtual_machine": self.virtual_machine,
				"arguments": json.dumps(arguments, indent=2, sort_keys=True),
			}
		).insert()

	def get_certificate(self):
		certificate_name = frappe.db.get_value(
			"TLS Certificate", {"wildcard": True, "domain": self.domain}, "name"
		)

		if not certificate_name and self.is_self_hosted:
			certificate_name = frappe.db.get_value("TLS Certificate", {"domain": f"{self.name}"}, "name")

			if not certificate_name:
				self_hosted_server = frappe.db.get_value(
					"Self Hosted Server", {"server": self.name}, ["hostname", "domain"], as_dict=1
				)

				certificate_name = frappe.db.get_value(
					"TLS Certificate",
					{"domain": f"{self_hosted_server.hostname}.{self_hosted_server.domain}"},
					"name",
				)

		return frappe.get_doc("TLS Certificate", certificate_name)

	def get_log_server(self):
		log_server = frappe.db.get_single_value("Press Settings", "log_server")
		if log_server:
			kibana_password = frappe.get_doc("Log Server", log_server).get_password("kibana_password")
		else:
			kibana_password = None
		return log_server, kibana_password

	def get_monitoring_password(self):
		return frappe.get_doc("Cluster", self.cluster).get_password("monitoring_password")

	@frappe.whitelist()
	def increase_swap(self, swap_size=4):
		frappe.enqueue_doc(
			self.doctype,
			self.name,
			"increase_swap_locked",
			queue="long",
			timeout=1200,
			**{"swap_size": swap_size},
		)

	def _increase_swap(self, swap_size=4):
		"""Increase swap by size defined"""
		from press.api.server import calculate_swap

		existing_swap_size = calculate_swap(self.name).get("swap", 0)
		# We used to do 4 GB minimum swap files, to avoid conflict, name files accordingly
		swap_file_name = "swap" + str(int((existing_swap_size // 4) + 1))
		try:
			ansible = Ansible(
				playbook="increase_swap.yml",
				server=self,
				user=self._ssh_user(),
				port=self._ssh_port(),
				variables={
					"swap_size": swap_size,
					"swap_file": swap_file_name,
				},
			)
			ansible.run()
		except Exception:
			log_error("Increase swap exception", doc=self)

	def increase_swap_locked(self, swap_size=4):
		with filelock(f"{self.name}-swap-update"):
			self._increase_swap(swap_size)

	@frappe.whitelist()
	def reset_swap(self, swap_size=1):
		"""
		Replace existing swap files with new swap file of given size
		"""
		frappe.enqueue_doc(
			self.doctype,
			self.name,
			"reset_swap_locked",
			queue="long",
			timeout=1200,
			**{"swap_size": swap_size},
		)

	def reset_swap_locked(self, swap_size=1):
		with filelock(f"{self.name}-swap-update"):
			self._reset_swap(swap_size)

	def _reset_swap(self, swap_size=1):
		"""Reset swap by removing existing swap files and creating new swap"""
		# list of swap files to remove assuming minimum swap size of 1 GB to be safe. Wrong names are handled in playbook
		swap_files_to_remove = ["swap.default", "swap"]
		swap_files_to_remove += ["swap" + str(i) for i in range(1, 30)]
		try:
			ansible = Ansible(
				playbook="reset_swap.yml",
				server=self,
				user=self._ssh_user(),
				port=self._ssh_port(),
				variables={
					"swap_size": swap_size,
					"swap_file": "swap",
					"swap_files_to_remove": swap_files_to_remove,
				},
			)
			ansible.run()
		except Exception:
			log_error("Reset swap exception", doc=self)

	def add_glass_file(self):
		frappe.enqueue_doc(self.doctype, self.name, "_add_glass_file")

	def _add_glass_file(self):
		try:
			ansible = Ansible(
				playbook="glass_file.yml",
				server=self,
				user=self._ssh_user(),
				port=self._ssh_port(),
			)
			ansible.run()
		except Exception:
			log_error("Add Glass File Exception", doc=self)

	@frappe.whitelist()
	def setup_mysqldump(self):
		frappe.enqueue_doc(self.doctype, self.name, "_setup_mysqldump")

	def _setup_mysqldump(self):
		try:
			ansible = Ansible(
				playbook="mysqldump.yml",
				server=self,
				user=self._ssh_user(),
				port=self._ssh_port(),
			)
			ansible.run()
		except Exception:
			log_error("MySQLdump Setup Exception", doc=self)

	@frappe.whitelist()
	def set_swappiness(self):
		frappe.enqueue_doc(self.doctype, self.name, "_set_swappiness")

	def _set_swappiness(self):
		try:
			ansible = Ansible(
				playbook="swappiness.yml",
				server=self,
				user=self._ssh_user(),
				port=self._ssh_port(),
			)
			ansible.run()
		except Exception:
			log_error("Swappiness Setup Exception", doc=self)

	@frappe.whitelist()
	def update_tls_certificate(self):
		from press.press.doctype.tls_certificate.tls_certificate import (
			update_server_tls_certifcate,
		)

		filters = {"wildcard": True, "status": "Active", "domain": self.domain}

		if (
			hasattr(self, "is_self_hosted")
			and self.is_self_hosted
			and self.domain != self.self_hosted_server_domain
		):
			filters["domain"] = self.name
			del filters["wildcard"]

		certificate = frappe.get_last_doc("TLS Certificate", filters)

		update_server_tls_certifcate(self, certificate)

	@frappe.whitelist()
	def show_agent_version(self) -> str:
		return self.agent.get_version()["commit"]

	@frappe.whitelist()
	def show_agent_password(self) -> str:
		return self.get_password("agent_password")

	@property
	def agent(self):
		return Agent(self.name, server_type=self.doctype)

	@frappe.whitelist()
	def fetch_security_updates(self):
		from press.press.doctype.security_update.security_update import SecurityUpdate

		frappe.enqueue(SecurityUpdate.fetch_security_updates, server_obj=self)

	@frappe.whitelist()
	def configure_ssh_logging(self):
		try:
			ansible = Ansible(
				playbook="configure_ssh_logging.yml",
				server=self,
				user=self._ssh_user(),
				port=self._ssh_port(),
			)
			ansible.run()
		except Exception:
			log_error("Set SSH Session Logging Exception", server=self.as_dict())

	@property
	def real_ram(self):
		"""Ram detected by OS after h/w reservation"""
		return 0.972 * self.ram - 218

	@frappe.whitelist()
	def reboot_with_serial_console(self):
		if self.provider != "AWS EC2":
			raise NotImplementedError
		console = frappe.new_doc("Serial Console Log")
		console.server_type = self.doctype
		console.server = self.name
		console.virtual_machine = self.virtual_machine
		console.action = "reboot"
		console.save()
		console.reload()
		console.run_sysrq()

	@dashboard_whitelist()
	def reboot(self):
		if self.provider not in ("AWS EC2", "OCI"):
			raise NotImplementedError
		virtual_machine = frappe.get_doc("Virtual Machine", self.virtual_machine)
		virtual_machine.reboot()

	@dashboard_whitelist()
	def rename(self, title):
		self.title = title
		self.save()

	def validate_mounts(self):
		if not self.virtual_machine:
			return
		machine = frappe.get_doc("Virtual Machine", self.virtual_machine)
		if machine.has_data_volume and len(machine.volumes) > 1 and not self.mounts:
			self.fetch_volumes_from_virtual_machine()
			self.set_default_mount_points()
			self.set_mount_properties()

	def fetch_volumes_from_virtual_machine(self):
		machine = frappe.get_doc("Virtual Machine", self.virtual_machine)
		for volume in machine.volumes:
			if volume.device == "/dev/sda1":
				# Skip root volume. This is for AWS other providers may have different root volume
				continue
			self.append("mounts", {"volume_id": volume.volume_id})

	def set_default_mount_points(self):
		first = self.mounts[0]
		if self.doctype == "Server":
			first.mount_point = BENCH_DATA_MNT_POINT
			self.append(
				"mounts",
				{
					"mount_type": "Bind",
					"mount_point": "/home/frappe/benches",
					"source": f"{BENCH_DATA_MNT_POINT}/home/frappe/benches",
					"mount_point_owner": "frappe",
					"mount_point_group": "frappe",
				},
			)
			self.append(
				"mounts",
				{
					"mount_type": "Bind",
					"mount_point": "/var/lib/docker",
					"source": f"{BENCH_DATA_MNT_POINT}/var/lib/docker",
					"mount_point_owner": "root",
					"mount_point_group": "root",
				},
			)
		elif self.doctype == "Database Server":
			first.mount_point = MARIADB_DATA_MNT_POINT
			self.append(
				"mounts",
				{
					"mount_type": "Bind",
					"mount_point": "/var/lib/mysql",
<<<<<<< HEAD
					"source": "/opt/volumes/mariadb/var/lib/mysql",
					"mount_point_owner": "mysql",
					"mount_point_group": "mysql",
=======
					"source": f"{MARIADB_DATA_MNT_POINT}/var/lib/mysql",
>>>>>>> 35fc05bf
				},
			)
			self.append(
				"mounts",
				{
					"mount_type": "Bind",
					"mount_point": "/etc/mysql",
<<<<<<< HEAD
					"source": "/opt/volumes/mariadb/etc/mysql",
					"mount_point_owner": "mysql",
					"mount_point_group": "mysql",
=======
					"source": f"{MARIADB_DATA_MNT_POINT}/etc/mysql",
>>>>>>> 35fc05bf
				},
			)

	def set_mount_properties(self):
		for mount in self.mounts:
			# set_defaults doesn't seem to work on children in a controller hook
			default_fields = find_all(frappe.get_meta("Server Mount").fields, lambda x: x.default)
			for field in default_fields:
				fieldname = field.fieldname
				if not mount.get(fieldname):
					mount.set(fieldname, field.default)

			mount_options = "defaults,nofail"  # Set default mount options
			if mount.mount_options:
				mount_options = f"{mount_options},{mount.mount_options}"

			mount.mount_options = mount_options
			if mount.mount_type == "Bind":
				mount.filesystem = "none"
				mount.mount_options = f"{mount.mount_options},bind"

			if mount.volume_id:
				# EBS volumes are named by their volume id
				# There's likely a better way to do this
				# https://docs.aws.amazon.com/ebs/latest/userguide/ebs-using-volumes.html
				stripped_id = mount.volume_id.replace("-", "")
				mount.source = self.get_device_from_volume_id(mount.volume_id)
				if not mount.mount_point:
					# If we don't know where to mount, mount it in /mnt/<volume_id>
					mount.mount_point = f"/mnt/{stripped_id}"

	def get_device_from_volume_id(self, volume_id):
		stripped_id = volume_id.replace("-", "")
		return f"/dev/disk/by-id/nvme-Amazon_Elastic_Block_Store_{stripped_id}"

	def get_mount_variables(self):
		return {
			"all_mounts_json": json.dumps([mount.as_dict() for mount in self.mounts], indent=4, default=str),
			"volume_mounts_json": json.dumps(
				self.get_volume_mounts(),
				indent=4,
				default=str,
			),
			"bind_mounts_json": json.dumps(
				[mount.as_dict() for mount in self.mounts if mount.mount_type == "Bind"],
				indent=4,
				default=str,
			),
		}

	def get_volume_mounts(self):
		return [mount.as_dict() for mount in self.mounts if mount.mount_type == "Volume"]

	def _create_arm_build(self, build: str) -> str:
		from press.press.doctype.deploy_candidate_build.deploy_candidate_build import (
			_create_arm_build as arm_build_util,
		)

		deploy_candidate = frappe.get_value("Deploy Candidate Build", build, "deploy_candidate")

		try:
			return arm_build_util(deploy_candidate)
		except frappe.ValidationError:
			frappe.log_error(
				"Failed to create ARM build", message=f"Failed to create arm build for build {build.name}"
			)

	def _process_bench(self, bench_info: BenchInfoType) -> ARMDockerImageType:
		candidate = bench_info["candidate"]
		build_id = bench_info["build"]

		arm_build = frappe.get_value("Deploy Candidate", candidate, "arm_build")

		if arm_build:
			return {
				"build": arm_build,
				"status": frappe.get_value("Deploy Candidate Build", arm_build, "status"),
				"bench": bench_info["name"],
			}

		new_arm_build = self._create_arm_build(build_id)
		return {
			"build": new_arm_build,
			"status": "Pending",
			"bench": bench_info["name"],
		}

	def _get_dependency_version(self, candidate: str, dependency: str) -> str:
		return frappe.get_value(
			"Deploy Candidate Dependency",
			{"parent": candidate, "dependency": dependency},
			"version",
		)

	@frappe.whitelist()
	def collect_arm_images(self) -> str:
		"""Collect arm build images of all active benches on VM"""
		# Need to disable all further deployments before collecting arm images.

		def _parse_semantic_version(version_str: str) -> semantic_version.Version:
			try:
				return semantic_version.Version(version_str)
			except ValueError:
				return semantic_version.Version(f"{version_str}.0")

		frappe.db.set_value("Server", self.name, "stop_deployments", 1)
		frappe.db.commit()

		benches = frappe.get_all(
			"Bench",
			{"server": self.name, "status": "Active"},
			["name", "build", "candidate"],
		)

		if not benches:
			frappe.throw(f"No active benches found on <a href='/app/server/{self.name}'> Server")

		for bench in benches:
			raw_bench_version = self._get_dependency_version(bench["candidate"], "BENCH_VERSION")
			raw_python_version = self._get_dependency_version(bench["candidate"], "PYTHON_VERSION")
			bench_version = _parse_semantic_version(raw_bench_version)
			python_version = _parse_semantic_version(raw_python_version)

			if python_version > semantic_version.Version(
				"3.8.0"
			) and bench_version < semantic_version.Version("5.25.1"):
				frappe.db.set_value(
					"Deploy Candidate Dependency",
					{"parent": bench["candidate"], "dependency": "BENCH_VERSION"},
					"version",
					"5.25.1",
				)

		frappe.db.commit()

		arm_build_record: ARMBuildRecord = frappe.new_doc("ARM Build Record", server=self.name)

		for bench_info in benches:
			arm_build_record.append("arm_images", self._process_bench(bench_info))

		arm_build_record.save()
		return f"<a href=/app/arm-build-record/{arm_build_record.name}> ARM Build Record"

	@frappe.whitelist()
	def start_active_benches(self):
		benches = frappe.get_all("Bench", {"server": self.name, "status": "Active"}, pluck="name")
		frappe.enqueue_doc(self.doctype, self.name, "_start_active_benches", benches=benches)

	def _start_active_benches(self, benches: list[str]):
		try:
			ansible = Ansible(
				playbook="start_benches.yml",
				server=self,
				user=self._ssh_user(),
				port=self._ssh_port(),
				variables={"benches": " ".join(benches)},
			)
			ansible.run()
		except Exception:
			log_error("Start Benches Exception", server=self.as_dict())

	@frappe.whitelist()
	def mount_volumes(
		self,
		now: bool | None,
		stop_docker_before_mount: bool | None = None,
		stop_mariadb_before_mount: bool | None = None,
		start_docker_after_mount: bool | None = None,
		start_mariadb_after_mount: bool | None = None,
		cleanup_db_replication_files: bool | None = None,
		rotate_additional_volume_metadata: bool | None = None,
	):
		if not cleanup_db_replication_files:
			cleanup_db_replication_files = False

		frappe.enqueue_doc(
			self.doctype,
			self.name,
			"_mount_volumes",
			queue="short",
			timeout=1200,
			at_front=True,
			now=now or False,
			stop_docker_before_mount=stop_docker_before_mount or False,
			stop_mariadb_before_mount=stop_mariadb_before_mount or False,
			start_docker_after_mount=start_docker_after_mount or False,
			start_mariadb_after_mount=start_mariadb_after_mount or False,
			cleanup_db_replication_files=cleanup_db_replication_files,
			rotate_additional_volume_metadata=rotate_additional_volume_metadata or False,
		)

	def _mount_volumes(
		self,
		stop_docker_before_mount: bool = False,
		stop_mariadb_before_mount: bool = False,
		start_docker_after_mount: bool = False,
		start_mariadb_after_mount: bool = False,
		cleanup_db_replication_files: bool = False,
		rotate_additional_volume_metadata: bool = False,
	):
		try:
			variables = {
				"stop_docker_before_mount": self.doctype == "Server" and stop_docker_before_mount,
				"stop_mariadb_before_mount": self.doctype == "Database Server" and stop_mariadb_before_mount,
				"start_docker_after_mount": self.doctype == "Server" and start_docker_after_mount,
				"start_mariadb_after_mount": self.doctype == "Database Server" and start_mariadb_after_mount,
				# If other services are stopped, we can skip filebeat restart
				"stop_filebeat_before_mount": stop_docker_before_mount or stop_mariadb_before_mount,
				"start_filebeat_after_mount": stop_docker_before_mount or stop_mariadb_before_mount,
				"cleanup_db_replication_files": cleanup_db_replication_files,
				"rotate_additional_volume_metadata": rotate_additional_volume_metadata,
				**self.get_mount_variables(),
			}
			if self.doctype == "Database Server" and self.provider != "Generic":
				variables["mariadb_bind_address"] = frappe.get_value(
					"Virtual Machine", self.virtual_machine, "private_ip_address"
				)

			ansible = Ansible(
				playbook="mount.yml",
				server=self,
				user=self._ssh_user(),
				port=self._ssh_port(),
				variables=variables,
			)
			play = ansible.run()
			self.reload()
			if self._set_mount_status(play):
				self.save()
		except Exception:
			log_error("Server Mount Exception", server=self.as_dict())

	def _set_mount_status(self, play):  # noqa: C901
		tasks = frappe.get_all(
			"Ansible Task",
			["result", "task"],
			{
				"play": play.name,
				"status": ("in", ("Success", "Failure")),
				"task": ("in", ("Mount Volumes", "Mount Bind Mounts", "Show Block Device UUIDs")),
			},
		)
		mounts_changed = False
		for task in tasks:
			result = json.loads(task.result)
			for row in result.get("results", []):
				mount = find(self.mounts, lambda x: x.name == row.get("item", {}).get("name"))
				if not mount:
					mount = find(
						self.mounts,
						lambda x: x.name == row.get("item", {}).get("original_item", {}).get("name"),
					)
				if not mount:
					mount = find(
						self.mounts, lambda x: x.name == row.get("item", {}).get("item", {}).get("name")
					)
				if not mount:
					mount = find(
						self.mounts,
						lambda x: x.name
						== row.get("item", {}).get("item", {}).get("original_item", {}).get("name"),
					)
				if not mount:
					continue
				if task.task == "Show Block Device UUIDs":
					mount.uuid = row.get("stdout", "").strip()
					mounts_changed = True
				else:
					mount_status = {True: "Failure", False: "Success"}[row.get("failed", False)]
					if mount.status != mount_status:
						mount.status = mount_status
						mounts_changed = True
		return mounts_changed

	def wait_for_cloud_init(self):
		frappe.enqueue_doc(
			self.doctype,
			self.name,
			"_wait_for_cloud_init",
			queue="short",
		)

	def _wait_for_cloud_init(self):
		try:
			ansible = Ansible(
				playbook="wait_for_cloud_init.yml",
				server=self,
				user=self._ssh_user(),
				port=self._ssh_port(),
			)
			ansible.run()
		except Exception:
			log_error("Cloud Init Wait Exception", server=self.as_dict())

	def free_space(self, mountpoint: str) -> int:
		from press.api.server import prometheus_query

		response = prometheus_query(
			f"""node_filesystem_avail_bytes{{instance="{self.name}", job="node", mountpoint="{mountpoint}"}}""",
			lambda x: x["mountpoint"],
			"Asia/Kolkata",
			60,
			60,
		)["datasets"]
		if response:
			return response[0]["values"][-1]
		return 50 * 1024 * 1024 * 1024  # Assume 50GB free space

	def is_disk_full(self, mountpoint: str) -> bool:
		return self.free_space(mountpoint) == 0

	def space_available_in_6_hours(self, mountpoint: str) -> int:
		from press.api.server import prometheus_query

		response = prometheus_query(
			f"""predict_linear(
node_filesystem_avail_bytes{{instance="{self.name}", mountpoint="{mountpoint}"}}[3h], 6*3600
			)""",
			lambda x: x["mountpoint"],
			"Asia/Kolkata",
			120,
			120,
		)["datasets"]
		if not response:
			return -20 * 1024 * 1024 * 1024
		return response[0]["values"][-1]

	def disk_capacity(self, mountpoint: str) -> int:
		from press.api.server import prometheus_query

		response = prometheus_query(
			f"""node_filesystem_size_bytes{{instance="{self.name}", job="node", mountpoint="{mountpoint}"}}""",
			lambda x: x["mountpoint"],
			"Asia/Kolkata",
			120,
			120,
		)["datasets"]
		if response:
			return response[0]["values"][-1]
		return frappe.db.get_value("Virtual Machine", self.virtual_machine, "disk_size") * 1024 * 1024 * 1024

	def size_to_increase_by_for_20_percent_available(self, mountpoint: str):  # min 50 GB, max 250 GB
		projected_usage = self.disk_capacity(mountpoint) - self.space_available_in_6_hours(mountpoint) * 5
		projected_growth_gb = abs(projected_usage) / (4 * 1024 * 1024 * 1024)

		if mountpoint == "/" and self.guess_data_disk_mountpoint() != "/":
			# Ingore limits set in case of mountpoint being /
			return int(projected_growth_gb)

		return int(max(self.auto_add_storage_min, min(projected_growth_gb, self.auto_add_storage_max)))

	def recommend_disk_increase(self, mountpoint: str | None = None):
		"""
		Send disk expansion email to users with disabled auto addon storage at 80% capacity
		Calculate the disk usage over a 30 hour period and take 25 percent of that
		"""
		server: Server | DatabaseServer = frappe.get_doc(self.doctype, self.name)
		if server.auto_increase_storage:
			return

		notify_email = frappe.get_value("Team", server.team, notify_email)
		disk_capacity = self.disk_capacity(mountpoint)
		current_disk_usage = disk_capacity - self.free_space(mountpoint)
		recommended_increase = (
			abs(self.disk_capacity(mountpoint) - self.space_available_in_6_hours(mountpoint) * 5)
			/ 4
			/ 1024
			/ 1024
			/ 1024
		)

		current_disk_usage = current_disk_usage / 1024 / 1024 / 1024
		disk_capacity = disk_capacity / 1024 / 1024 / 1024

		frappe.sendmail(
			recipients=notify_email,
			subject=f"Important: Server {server.name} has used 80% of the available space",
			template="disabled_auto_disk_expansion",
			args={
				"server": server.name,
				"current_disk_usage": f"{current_disk_usage} Gib",
				"available_disk_space": f"{disk_capacity} GiB",
				"used_storage_percentage": "80%",
				"increase_by": f"{recommended_increase} GiB",
			},
		)

	def calculated_increase_disk_size(
		self,
		additional: int = 0,
		mountpoint: str | None = None,
	):
		"""
		Calculate required disk increase for servers and handle notifications accordingly.

		- For servers with `auto_increase_storage` enabled:
			- Compute the required storage increase.
			- Automatically apply the increase.
			- Send an email notification about the auto-added storage.

		- For servers with `auto_increase_storage` disabled:
			- If disk usage exceeds 90%, send a warning email.
			- We have also sent them emails at 80% if they haven't enabled auto add on yet then send here again.
			- Notify the user to manually increase disk space.
		"""

		telegram = Telegram("Information")

		buffer = self.size_to_increase_by_for_20_percent_available(mountpoint)
		server: Server | DatabaseServer = frappe.get_doc(self.doctype, self.name)
		disk_capacity = self.disk_capacity(mountpoint)
		current_disk_usage = disk_capacity - self.free_space(mountpoint)

		current_disk_usage = round(current_disk_usage / 1024 / 1024 / 1024, 2)
		disk_capacity = round(disk_capacity / 1024 / 1024 / 1024, 2)

		if not server.auto_increase_storage and (not server.has_data_volume or mountpoint != "/"):
			telegram.send(
				f"Not increasing disk (mount point {mountpoint}) on "
				f"[{self.name}]({frappe.utils.get_url_to_form(self.doctype, self.name)}) "
				f"by {buffer + additional}G as auto disk increase disabled by user"
			)
			insert_addon_storage_log(
				adding_storage=additional + buffer,
				available_disk_space=round((self.disk_capacity(mountpoint) / 1024 / 1024 / 1024), 2),
				current_disk_usage=current_disk_usage
				or round(
					(self.disk_capacity(mountpoint) - self.free_space(mountpoint)) / 1024 / 1024 / 1024, 2
				),
				mountpoint=mountpoint or self.guess_data_disk_mountpoint(),
				is_auto_triggered=True,
				is_warning=True,
				database_server=server.name if server.name[0] == "m" else None,
				server=server.name if server.name[0] == "f" else None,
			)

			return

		telegram.send(
			f"Increasing disk (mount point {mountpoint}) on "
			f"[{self.name}]({frappe.utils.get_url_to_form(self.doctype, self.name)}) "
			f"by {buffer + additional}G"
		)

		self.increase_disk_size_for_server(
			self.name,
			buffer + additional,
			mountpoint,
			is_auto_triggered=True,
			current_disk_usage=current_disk_usage,
		)

	def prune_docker_system(self):
		frappe.enqueue_doc(
			self.doctype,
			self.name,
			"_prune_docker_system",
			queue="long",
			timeout=8000,
		)

	def _prune_docker_system(self):
		try:
			ansible = Ansible(
				playbook="docker_system_prune.yml",
				server=self,
				user=self._ssh_user(),
				port=self._ssh_port(),
			)
			ansible.run()
		except Exception:
			log_error("Prune Docker System Exception", doc=self)

	@frappe.whitelist()
	def reload_nginx(self):
		agent = Agent(self.name, server_type=self.doctype)
		agent.reload_nginx()

	def _ssh_user(self):
		if not hasattr(self, "ssh_user"):
			return "root"
		return self.ssh_user or "root"

	def _ssh_port(self):
		if not hasattr(self, "ssh_port"):
			return 22
		return self.ssh_port or 22

	def get_primary_frappe_public_key(self):
		if primary_public_key := frappe.db.get_value(self.doctype, self.primary, "frappe_public_key"):
			return primary_public_key

		primary = frappe.get_doc(self.doctype, self.primary)
		ansible = Ansible(
			playbook="fetch_frappe_public_key.yml",
			server=primary,
			user=self._ssh_user(),
			port=self._ssh_port(),
		)
		play = ansible.run()
		if play.status == "Success":
			return frappe.db.get_value(self.doctype, self.primary, "frappe_public_key")
		frappe.throw(f"Failed to fetch {primary.name}'s Frappe public key")
		return None

	def copy_files(self, source, destination):
		frappe.enqueue_doc(
			self.doctype,
			self.name,
			"_copy_files",
			source=source,
			destination=destination,
			queue="long",
			timeout=7200,
		)

	def _copy_files(self, source, destination):
		try:
			ansible = Ansible(
				playbook="copy.yml",
				server=self,
				user=self._ssh_user(),
				port=self._ssh_port(),
				variables={
					"source": source,
					"destination": destination,
				},
			)
			ansible.run()
		except Exception:
			log_error("Sever File Copy Exception", server=self.as_dict())

	def install_cadvisor_arm(self):
		frappe.enqueue_doc(self.doctype, self.name, "_install_cadvisor_arm")

	def _install_cadvisor_arm(self):
		try:
			ansible = Ansible(
				playbook="install_cadvisor_arm.yml",
				server=self,
				user=self._ssh_user(),
				port=self._ssh_port(),
			)
			ansible.run()
		except Exception:
			log_error("Cadvisor Install Exception", server=self.as_dict())

	@frappe.whitelist()
	def set_additional_config(self):
		"""
		Corresponds to Set additional config step in Create Server Press Job
		"""
		if self.doctype == "Database Server":
			default_variables = frappe.get_all("MariaDB Variable", {"set_on_new_servers": 1}, pluck="name")
			for var_name in default_variables:
				var: MariaDBVariable = frappe.get_doc("MariaDB Variable", var_name)
				var.set_on_server(self)

		self.set_swappiness()
		self.add_glass_file()
		self.install_filebeat()

		if self.doctype == "Server":
			self.setup_mysqldump()
			self.install_earlyoom()
			self.setup_ncdu()

			if self.has_data_volume:
				self.setup_archived_folder()

			if self.platform == "arm64":
				self.install_cadvisor_arm()

		if self.doctype == "Database Server":
			self.adjust_memory_config()
			self.setup_logrotate()

		if self.doctype == "Proxy Server":
			self.setup_wildcard_hosts()

		self.validate_mounts()
		self.save(ignore_permissions=True)


class Server(BaseServer):
	# begin: auto-generated types
	# This code is auto-generated. Do not modify anything in this block.

	from typing import TYPE_CHECKING

	if TYPE_CHECKING:
		from frappe.types import DF

		from press.press.doctype.resource_tag.resource_tag import ResourceTag
		from press.press.doctype.server_mount.server_mount import ServerMount

		agent_password: DF.Password | None
		auto_add_storage_max: DF.Int
		auto_add_storage_min: DF.Int
		auto_increase_storage: DF.Check
		cluster: DF.Link | None
		database_server: DF.Link | None
		disable_agent_job_auto_retry: DF.Check
		domain: DF.Link | None
		enable_logical_replication_during_site_update: DF.Check
		frappe_public_key: DF.Code | None
		frappe_user_password: DF.Password | None
		halt_agent_jobs: DF.Check
		has_data_volume: DF.Check
		hostname: DF.Data
		hostname_abbreviation: DF.Data | None
		ignore_incidents_since: DF.Datetime | None
		ip: DF.Data | None
		ipv6: DF.Data | None
		is_for_recovery: DF.Check
		is_managed_database: DF.Check
		is_primary: DF.Check
		is_pyspy_setup: DF.Check
		is_replication_setup: DF.Check
		is_self_hosted: DF.Check
		is_server_prepared: DF.Check
		is_server_renamed: DF.Check
		is_server_setup: DF.Check
		is_standalone: DF.Check
		is_standalone_setup: DF.Check
		is_upstream_setup: DF.Check
		keep_files_on_server_in_offsite_backup: DF.Check
		managed_database_service: DF.Link | None
		mounts: DF.Table[ServerMount]
		new_worker_allocation: DF.Check
		plan: DF.Link | None
		platform: DF.Literal["x86_64", "arm64"]
		primary: DF.Link | None
		private_ip: DF.Data | None
		private_mac_address: DF.Data | None
		private_vlan_id: DF.Data | None
		provider: DF.Literal["Generic", "Scaleway", "AWS EC2", "OCI"]
		proxy_server: DF.Link | None
		public: DF.Check
		ram: DF.Float
		root_public_key: DF.Code | None
		self_hosted_mariadb_root_password: DF.Password | None
		self_hosted_mariadb_server: DF.Data | None
		self_hosted_server_domain: DF.Data | None
		set_bench_memory_limits: DF.Check
		skip_scheduled_backups: DF.Check
		ssh_port: DF.Int
		ssh_user: DF.Data | None
		staging: DF.Check
		status: DF.Literal["Pending", "Installing", "Active", "Broken", "Archived"]
		stop_deployments: DF.Check
		tags: DF.Table[ResourceTag]
		team: DF.Link | None
		title: DF.Data | None
		use_agent_job_callbacks: DF.Check
		use_for_build: DF.Check
		use_for_new_benches: DF.Check
		use_for_new_sites: DF.Check
		virtual_machine: DF.Link | None
	# end: auto-generated types

	GUNICORN_MEMORY = 150  # avg ram usage of 1 gunicorn worker
	BACKGROUND_JOB_MEMORY = 3 * 80  # avg ram usage of 3 sets of bg workers

	def on_update(self):
		# If Database Server is changed for the server then change it for all the benches
		if not self.is_new() and (
			self.has_value_changed("database_server") or self.has_value_changed("managed_database_service")
		):
			benches = frappe.get_all("Bench", {"server": self.name, "status": ("!=", "Archived")})
			for bench in benches:
				bench = frappe.get_doc("Bench", bench)
				bench.database_server = self.database_server
				bench.managed_database_service = self.managed_database_service
				bench.save()

		if self.database_server:
			database_server_public = frappe.db.get_value("Database Server", self.database_server, "public")
			if database_server_public != self.public:
				frappe.db.set_value("Database Server", self.database_server, "public", self.public)

		if not self.is_new() and self.has_value_changed("team"):
			self.update_subscription()
			frappe.db.delete("Press Role Permission", {"server": self.name})

		self.set_bench_memory_limits_if_needed(save=False)
		if self.public:
			self.auto_add_storage_min = max(self.auto_add_storage_min, PUBLIC_SERVER_AUTO_ADD_STORAGE_MIN)

	def after_insert(self):
		from press.press.doctype.press_role.press_role import (
			add_permission_for_newly_created_doc,
		)

		super().after_insert()
		add_permission_for_newly_created_doc(self)

	def set_bench_memory_limits_if_needed(self, save: bool = False):
		# Enable bench memory limits for public servers
		if self.public:
			self.set_bench_memory_limits = True
		else:
			self.set_bench_memory_limits = False

		if save:
			self.save()

	def update_subscription(self):
		subscription = frappe.db.get_value(
			"Subscription",
			{
				"document_type": self.doctype,
				"document_name": self.name,
				"plan_type": "Server Plan",
				"plan": self.plan,
				"enabled": 1,
			},
			["name", "team"],
			as_dict=True,
		)
		if subscription and subscription.team != self.team:
			frappe.get_doc("Subscription", subscription).disable()

			if subscription := frappe.db.get_value(
				"Subscription",
				{
					"document_type": self.doctype,
					"document_name": self.name,
					"team": self.team,
					"plan_type": "Server Plan",
					"plan": self.plan,
				},
			):
				frappe.db.set_value("Subscription", subscription, "enabled", 1)
			else:
				try:
					# create new subscription
					frappe.get_doc(
						{
							"doctype": "Subscription",
							"document_type": self.doctype,
							"document_name": self.name,
							"team": self.team,
							"plan_type": "Server Plan",
							"plan": self.plan,
						}
					).insert()
				except Exception:
					frappe.log_error("Server Subscription Creation Error")

		add_on_storage_subscription = frappe.db.get_value(
			"Subscription",
			{
				"document_type": self.doctype,
				"document_name": self.name,
				"plan_type": "Server Storage Plan",
				"enabled": 1,
			},
			["name", "team", "additional_storage"],
			as_dict=True,
		)
		if add_on_storage_subscription and add_on_storage_subscription.team != self.team:
			frappe.get_doc("Subscription", add_on_storage_subscription).disable()

			if existing_add_on_storage_subscription := frappe.db.get_value(
				"Subscription",
				filters={
					"document_type": self.doctype,
					"document_name": self.name,
					"team": self.team,
					"plan_type": "Server Storage Plan",
				},
			):
				frappe.db.set_value(
					"Subscription",
					existing_add_on_storage_subscription,
					{
						"enabled": 1,
						"additional_storage": add_on_storage_subscription.additional_storage,
					},
				)
			else:
				try:
					# create new subscription
					frappe.get_doc(
						{
							"doctype": "Subscription",
							"document_type": self.doctype,
							"document_name": self.name,
							"team": self.team,
							"plan_type": "Server Storage Plan",
							"plan": add_on_storage_subscription.plan,
						}
					).insert()
				except Exception:
					frappe.log_error("Server Storage Subscription Creation Error")

	@frappe.whitelist()
	def setup_ncdu(self):
		frappe.enqueue_doc(self.doctype, self.name, "_setup_ncdu")

	def _setup_ncdu(self):
		try:
			ansible = Ansible(
				playbook="install_and_setup_ncdu.yml",
				server=self,
				user=self._ssh_user(),
				port=self._ssh_port(),
			)
			ansible.run()
		except Exception:
			log_error("Install and ncdu Setup Exception", server=self.as_dict())

	@frappe.whitelist()
	def add_upstream_to_proxy(self):
		agent = Agent(self.proxy_server, server_type="Proxy Server")
		agent.new_server(self.name)

	def ansible_run(self, command: str) -> dict[str, str]:
		inventory = f"{self.ip},"
		return AnsibleAdHoc(sources=inventory).run(command, self.name)[0]

	def setup_archived_folder(self):
		frappe.enqueue_doc(
			self.doctype,
			self.name,
			"_setup_archived_folder",
			queue="short",
			timeout=1200,
		)

	def _setup_archived_folder(self):
		try:
			ansible = Ansible(
				playbook="setup_archived_folder.yml",
				server=self,
				user=self._ssh_user(),
				port=self._ssh_port(),
			)
			ansible.run()
		except Exception:
			log_error("Archived folder setup error", server=self.as_dict())

	def _setup_server(self):
		agent_password = self.get_password("agent_password")
		agent_repository_url = self.get_agent_repository_url()
		certificate = self.get_certificate()
		log_server, kibana_password = self.get_log_server()
		agent_sentry_dsn = frappe.db.get_single_value("Press Settings", "agent_sentry_dsn")

		try:
			ansible = Ansible(
				playbook="self_hosted.yml" if getattr(self, "is_self_hosted", False) else "server.yml",
				server=self,
				user=self._ssh_user(),
				port=self._ssh_port(),
				variables={
					"server": self.name,
					"private_ip": self.private_ip,
					"proxy_ip": self.get_proxy_ip(),
					"workers": "2",
					"agent_password": agent_password,
					"agent_repository_url": agent_repository_url,
					"agent_sentry_dsn": agent_sentry_dsn,
					"monitoring_password": self.get_monitoring_password(),
					"log_server": log_server,
					"kibana_password": kibana_password,
					"certificate_private_key": certificate.private_key,
					"certificate_full_chain": certificate.full_chain,
					"certificate_intermediate_chain": certificate.intermediate_chain,
					"docker_depends_on_mounts": self.docker_depends_on_mounts,
					**self.get_mount_variables(),
				},
			)
			play = ansible.run()
			self.reload()
			self._set_mount_status(play)
			if play.status == "Success":
				self.status = "Active"
				self.is_server_setup = True
			else:
				self.status = "Broken"
		except Exception:
			self.status = "Broken"
			log_error("Server Setup Exception", server=self.as_dict())
		self.save()

	def get_proxy_ip(self):
		"""In case of standalone setup proxy will not required"""

		if self.is_standalone:
			return self.ip

		return frappe.db.get_value("Proxy Server", self.proxy_server, "private_ip")

	@frappe.whitelist()
	def setup_standalone(self):
		frappe.enqueue_doc(self.doctype, self.name, "_setup_standalone", queue="short", timeout=1200)

	def _setup_standalone(self):
		try:
			ansible = Ansible(
				playbook="standalone.yml",
				server=self,
				user=self._ssh_user(),
				port=self._ssh_port(),
				variables={
					"server": self.name,
					"domain": self.domain,
				},
			)
			play = ansible.run()
			self.reload()
			if play.status == "Success":
				self.is_standalone_setup = True
		except Exception:
			log_error("Standalone Server Setup Exception", server=self.as_dict())
		self.save()

	@frappe.whitelist()
	def setup_agent_sentry(self):
		frappe.enqueue_doc(self.doctype, self.name, "_setup_agent_sentry")

	def _setup_agent_sentry(self):
		agent_sentry_dsn = frappe.db.get_single_value("Press Settings", "agent_sentry_dsn")
		try:
			ansible = Ansible(
				playbook="agent_sentry.yml",
				server=self,
				user=self._ssh_user(),
				port=self._ssh_port(),
				variables={"agent_sentry_dsn": agent_sentry_dsn},
			)
			ansible.run()
		except Exception:
			log_error("Agent Sentry Setup Exception", server=self.as_dict())

	@frappe.whitelist()
	def whitelist_ipaddress(self):
		frappe.enqueue_doc(self.doctype, self.name, "_whitelist_ip", queue="short", timeout=1200)

	def _whitelist_ip(self):
		proxy_server = frappe.get_value("Server", self.name, "proxy_server")
		proxy_server_ip = frappe.get_doc("Proxy Server", proxy_server).ip

		try:
			ansible = Ansible(
				playbook="whitelist_ipaddress.yml",
				server=self,
				user=self._ssh_user(),
				port=self._ssh_port(),
				variables={"ip_address": proxy_server_ip},
			)
			play = ansible.run()
			self.reload()
			self.reload()
			if play.status == "Success":
				self.status = "Active"
			else:
				self.status = "Broken"
		except Exception:
			self.status = "Broken"
			log_error("Proxy IP Whitelist Exception", server=self.as_dict())
		self.save()

	@frappe.whitelist()
	def agent_set_proxy_ip(self):
		frappe.enqueue_doc(self.doctype, self.name, "_agent_set_proxy_ip", queue="short", timeout=1200)

	def _agent_set_proxy_ip(self):
		agent_password = self.get_password("agent_password")

		try:
			ansible = Ansible(
				playbook="agent_set_proxy_ip.yml",
				server=self,
				user=self._ssh_user(),
				port=self._ssh_port(),
				variables={
					"server": self.name,
					"proxy_ip": self.get_proxy_ip(),
					"workers": "2",
					"agent_password": agent_password,
				},
			)
			ansible.run()
		except Exception:
			log_error("Agent Proxy IP Setup Exception", server=self.as_dict())
		self.save()

	@frappe.whitelist()
	def setup_fail2ban(self):
		self.status = "Installing"
		self.save()
		frappe.enqueue_doc(self.doctype, self.name, "_setup_fail2ban", queue="long", timeout=1200)

	def _setup_fail2ban(self):
		try:
			ansible = Ansible(
				playbook="fail2ban.yml",
				server=self,
				user=self._ssh_user(),
				port=self._ssh_port(),
			)
			play = ansible.run()
			self.reload()
			if play.status == "Success":
				self.status = "Active"
			else:
				self.status = "Broken"
		except Exception:
			self.status = "Broken"
			log_error("Fail2ban Setup Exception", server=self.as_dict())
		self.save()

	@frappe.whitelist()
	def setup_pyspy(self):
		frappe.enqueue_doc(self.doctype, self.name, "_setup_pyspy", queue="long")

	def _setup_pyspy(self):
		try:
			ansible = Ansible(
				playbook="setup_pyspy.yml", server=self, user=self._ssh_user(), port=self._ssh_port()
			)
			play: AnsiblePlay = ansible.run()
			self.is_pyspy_setup = play.status == "Success"
			self.save()
		except Exception:
			log_error("Setup PySpy Exception", server=self.as_dict())

	@frappe.whitelist()
	def setup_replication(self):
		self.status = "Installing"
		self.save()
		frappe.enqueue_doc(self.doctype, self.name, "_setup_replication", queue="long", timeout=1200)

	def _setup_replication(self):
		self._setup_secondary()
		if self.status == "Active":
			primary = frappe.get_doc("Server", self.primary)
			primary._setup_primary(self.name)
			if primary.status == "Active":
				self.is_replication_setup = True
				self.save()

	def _setup_primary(self, secondary):
		secondary_private_ip = frappe.db.get_value("Server", secondary, "private_ip")
		try:
			ansible = Ansible(
				playbook="primary_app.yml",
				server=self,
				user=self._ssh_user(),
				port=self._ssh_port(),
				variables={"secondary_private_ip": secondary_private_ip},
			)
			play = ansible.run()
			self.reload()
			if play.status == "Success":
				self.status = "Active"
			else:
				self.status = "Broken"
		except Exception:
			self.status = "Broken"
			log_error("Primary Server Setup Exception", server=self.as_dict())
		self.save()

	def _setup_secondary(self):
		try:
			ansible = Ansible(
				playbook="secondary_app.yml",
				server=self,
				user=self._ssh_user(),
				port=self._ssh_port(),
				variables={"primary_public_key": self.get_primary_frappe_public_key()},
			)
			play = ansible.run()
			self.reload()

			if play.status == "Success":
				self.status = "Active"
			else:
				self.status = "Broken"
		except Exception:
			self.status = "Broken"
			log_error("Secondary Server Setup Exception", server=self.as_dict())
		self.save()

	def _install_exporters(self):
		monitoring_password = frappe.get_doc("Cluster", self.cluster).get_password("monitoring_password")
		try:
			ansible = Ansible(
				playbook="server_exporters.yml",
				server=self,
				user=self._ssh_user(),
				port=self._ssh_port(),
				variables={
					"private_ip": self.private_ip,
					"monitoring_password": monitoring_password,
				},
			)
			ansible.run()
		except Exception:
			log_error("Exporters Install Exception", server=self.as_dict())

	@classmethod
	def get_all_primary_prod(cls) -> list[str]:
		"""Active primary prod servers."""
		return frappe.get_all("Server", {"status": "Active", "is_primary": True}, pluck="name")

	@classmethod
	def get_all_staging(cls, **kwargs) -> list[str]:
		"""Active staging servers."""
		return frappe.get_all("Server", {"status": "Active", "staging": True}, pluck="name", **kwargs)

	@classmethod
	def get_one_staging(cls) -> str:
		return cls.get_all_staging(limit=1)[0]

	@classmethod
	def get_prod_for_new_bench(cls, extra_filters=None) -> str | None:
		filters = {"status": "Active", "use_for_new_benches": True}
		if extra_filters:
			filters.update(extra_filters)
		servers = frappe.get_all("Server", {**filters}, pluck="name", limit=1)
		if servers:
			return servers[0]
		return None

	def _rename_server(self):
		agent_password = self.get_password("agent_password")
		agent_repository_url = self.get_agent_repository_url()
		certificate_name = frappe.db.get_value(
			"TLS Certificate", {"wildcard": True, "domain": self.domain}, "name"
		)
		certificate = frappe.get_doc("TLS Certificate", certificate_name)
		monitoring_password = frappe.get_doc("Cluster", self.cluster).get_password("monitoring_password")
		log_server = frappe.db.get_single_value("Press Settings", "log_server")
		if log_server:
			kibana_password = frappe.get_doc("Log Server", log_server).get_password("kibana_password")
		else:
			kibana_password = None

		try:
			ansible = Ansible(
				playbook="rename.yml",
				server=self,
				user=self._ssh_user(),
				port=self._ssh_port(),
				variables={
					"server": self.name,
					"private_ip": self.private_ip,
					"proxy_ip": self.get_proxy_ip(),
					"workers": "2",
					"agent_password": agent_password,
					"agent_repository_url": agent_repository_url,
					"monitoring_password": monitoring_password,
					"log_server": log_server,
					"kibana_password": kibana_password,
					"certificate_private_key": certificate.private_key,
					"certificate_full_chain": certificate.full_chain,
					"certificate_intermediate_chain": certificate.intermediate_chain,
				},
			)
			play = ansible.run()
			self.reload()
			if play.status == "Success":
				self.status = "Active"
				self.is_server_renamed = True
			else:
				self.status = "Broken"
		except Exception:
			self.status = "Broken"
			log_error("Server Rename Exception", server=self.as_dict())
		self.save()

	@frappe.whitelist()
	def auto_scale_workers(self, commit=True):
		if self.new_worker_allocation:
			self._auto_scale_workers_new(commit)
		else:
			self._auto_scale_workers_old()

	@cached_property
	def bench_workloads(self) -> dict["Bench", int]:
		bench_workloads = {}
		benches = frappe.get_all(
			"Bench",
			filters={"server": self.name, "status": "Active", "auto_scale_workers": True},
			pluck="name",
		)
		for bench_name in benches:
			bench = frappe.get_doc("Bench", bench_name)
			bench_workloads[bench] = bench.workload
		return bench_workloads

	@cached_property
	def workload(self) -> int:
		return sum(self.bench_workloads.values())

	@cached_property
	def usable_ram(self) -> float:
		return max(self.ram - 3000, self.ram * 0.75)  # in MB (leaving some for disk cache + others)

	@cached_property
	def max_gunicorn_workers(self) -> int:
		usable_ram_for_gunicorn = 0.6 * self.usable_ram  # 60% of usable ram
		return usable_ram_for_gunicorn / self.GUNICORN_MEMORY

	@cached_property
	def max_bg_workers(self) -> int:
		usable_ram_for_bg = 0.4 * self.usable_ram  # 40% of usable ram
		return usable_ram_for_bg / self.BACKGROUND_JOB_MEMORY

	def _auto_scale_workers_new(self, commit):
		for bench in self.bench_workloads:
			try:
				bench.reload()
				bench.allocate_workers(
					self.workload,
					self.max_gunicorn_workers,
					self.max_bg_workers,
					self.set_bench_memory_limits,
					self.GUNICORN_MEMORY,
					self.BACKGROUND_JOB_MEMORY,
				)
				if commit:
					frappe.db.commit()
			except frappe.TimestampMismatchError:
				if commit:
					frappe.db.rollback()
				continue
			except Exception:
				log_error("Bench Auto Scale Worker Error", bench=bench, workload=self.bench_workloads[bench])
				if commit:
					frappe.db.rollback()

	def _auto_scale_workers_old(self):  # noqa: C901
		benches = frappe.get_all(
			"Bench",
			filters={"server": self.name, "status": "Active", "auto_scale_workers": True},
			pluck="name",
		)
		for bench_name in benches:
			bench = frappe.get_doc("Bench", bench_name)
			workload = bench.workload

			if workload <= 10:
				background_workers, gunicorn_workers = 1, 2
			elif workload <= 20:
				background_workers, gunicorn_workers = 2, 4
			elif workload <= 30:
				background_workers, gunicorn_workers = 3, 6
			elif workload <= 50:
				background_workers, gunicorn_workers = 4, 8
			elif workload <= 100:
				background_workers, gunicorn_workers = 6, 12
			elif workload <= 250:
				background_workers, gunicorn_workers = 8, 16
			elif workload <= 500:
				background_workers, gunicorn_workers = 16, 32
			else:
				background_workers, gunicorn_workers = 24, 48

			if (bench.background_workers, bench.gunicorn_workers) != (
				background_workers,
				gunicorn_workers,
			):
				bench = frappe.get_doc("Bench", bench.name)
				bench.background_workers, bench.gunicorn_workers = (
					background_workers,
					gunicorn_workers,
				)
				bench.save()

	@frappe.whitelist()
	def reset_sites_usage(self):
		sites = frappe.get_all(
			"Site",
			filters={"server": self.name, "status": "Active"},
			pluck="name",
		)
		for site_name in sites:
			site = frappe.get_doc("Site", site_name)
			site.reset_site_usage()

	def install_earlyoom(self):
		frappe.enqueue_doc(
			self.doctype,
			self.name,
			"_install_earlyoom",
		)

	def _install_earlyoom(self):
		try:
			ansible = Ansible(
				playbook="server_memory_limits.yml",
				server=self,
				user=self._ssh_user(),
				port=self._ssh_port(),
			)
			ansible.run()
		except Exception:
			log_error("Earlyoom Install Exception", server=self.as_dict())

	@property
	def docker_depends_on_mounts(self):
		mount_points = set(mount.mount_point for mount in self.mounts)
		bench_mount_points = set(["/home/frappe/benches"])
		return bench_mount_points.issubset(mount_points)

	@dashboard_whitelist()
	def create_snapshot(self, consistent: bool = False) -> str:
		doc = frappe.get_doc(
			{
				"doctype": "Server Snapshot",
				"app_server": self.name,
				"consistent": consistent,
			}
		).insert(ignore_permissions=True)
		frappe.msgprint(
			f"Snapshot created successfully. <a href='/app/server-snapshot/{doc.name}' target='_blank'>Check Here</a>"
		)
		return doc.name


def scale_workers(now=False):
	servers = frappe.get_all("Server", {"status": "Active", "is_primary": True})
	for server in servers:
		try:
			if now:
				frappe.get_doc("Server", server.name).auto_scale_workers()
			else:
				frappe.enqueue_doc(
					"Server",
					server.name,
					method="auto_scale_workers",
					job_id=f"auto_scale_workers:{server.name}",
					deduplicate=True,
					queue="long",
					enqueue_after_commit=True,
				)
			frappe.db.commit()
		except Exception:
			log_error("Auto Scale Worker Error", server=server)
			frappe.db.rollback()


def process_new_server_job_update(job):
	if job.status == "Success":
		frappe.db.set_value("Server", job.upstream, "is_upstream_setup", True)


def cleanup_unused_files():
	servers = frappe.get_all("Server", fields=["name"], filters={"status": "Active"})
	for server in servers:
		try:
			frappe.get_doc("Server", server.name).cleanup_unused_files()
		except Exception:
			log_error("Server File Cleanup Error", server=server)


get_permission_query_conditions = get_permission_query_conditions_for_doctype("Server")


def get_hostname_abbreviation(hostname):
	hostname_parts = hostname.split("-")

	abbr = hostname_parts[0]

	for part in hostname_parts[1:]:
		abbr += part[0]

	return abbr


def is_dedicated_server(server_name):
	if not isinstance(server_name, str):
		frappe.throw("Invalid argument")
	is_public = frappe.db.get_value("Server", server_name, "public")
	return not is_public<|MERGE_RESOLUTION|>--- conflicted
+++ resolved
@@ -807,19 +807,10 @@
 		volumes = self.get_volume_mounts()
 		if volumes or self.has_data_volume:
 			# Adding this condition since this method is called from both server and database server doctypes
-<<<<<<< HEAD
 			if self.doctype == "Server":
-				mountpoint = "/opt/volumes/benches"
+				mountpoint = BENCH_DATA_MNT_POINT
 			elif self.doctype == "Database Server":
-				mountpoint = "/opt/volumes/mariadb"
-			else:
-				mountpoint = "/"
-=======
-			if self.name[0] == "f":
-				mountpoint = BENCH_DATA_MNT_POINT
-			elif self.name[0] == "m":
 				mountpoint = MARIADB_DATA_MNT_POINT
->>>>>>> 35fc05bf
 		else:
 			mountpoint = "/"
 		return mountpoint
@@ -1290,13 +1281,9 @@
 				{
 					"mount_type": "Bind",
 					"mount_point": "/var/lib/mysql",
-<<<<<<< HEAD
-					"source": "/opt/volumes/mariadb/var/lib/mysql",
+					"source": f"{MARIADB_DATA_MNT_POINT}/var/lib/mysql",
 					"mount_point_owner": "mysql",
 					"mount_point_group": "mysql",
-=======
-					"source": f"{MARIADB_DATA_MNT_POINT}/var/lib/mysql",
->>>>>>> 35fc05bf
 				},
 			)
 			self.append(
@@ -1304,13 +1291,9 @@
 				{
 					"mount_type": "Bind",
 					"mount_point": "/etc/mysql",
-<<<<<<< HEAD
-					"source": "/opt/volumes/mariadb/etc/mysql",
+					"source": f"{MARIADB_DATA_MNT_POINT}/etc/mysql",
 					"mount_point_owner": "mysql",
 					"mount_point_group": "mysql",
-=======
-					"source": f"{MARIADB_DATA_MNT_POINT}/etc/mysql",
->>>>>>> 35fc05bf
 				},
 			)
 
