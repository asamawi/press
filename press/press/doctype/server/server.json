--- conflicted
+++ resolved
@@ -631,11 +631,7 @@
   }
  ],
  "links": [],
-<<<<<<< HEAD
  "modified": "2025-08-21 16:08:03.067516",
-=======
- "modified": "2025-08-18 13:14:31.778991",
->>>>>>> 35fc05bf
  "modified_by": "Administrator",
  "module": "Press",
  "name": "Server",
