--- conflicted
+++ resolved
@@ -3,20 +3,13 @@
 # For license information, please see license.txt
 
 import json
-<<<<<<< HEAD
-=======
 from datetime import datetime, timedelta
 
->>>>>>> be8b9f79
 import frappe
 
 from frappe.model.document import Document
-<<<<<<< HEAD
-from frappe.model.naming import append_number_if_name_exists
-=======
 from frappe.model.naming import append_number_if_name_exists, make_autoname
 
->>>>>>> be8b9f79
 from press.agent import Agent
 from press.overrides import get_permission_query_conditions_for_doctype
 from press.press.doctype.site.site import Site
