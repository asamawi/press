--- conflicted
+++ resolved
@@ -278,11 +278,7 @@
    "set_only_once": 1
   },
   {
-<<<<<<< HEAD
-   "depends_on": "eval:doc.provider === \"AWS EC2\"",
-=======
    "depends_on": "eval:[\"AWS EC2\", \"OCI\", \"Hetzner\"].includes(doc.provider)",
->>>>>>> 35fc05bf
    "fieldname": "virtual_machine",
    "fieldtype": "Link",
    "label": "Virtual Machine",
@@ -672,11 +668,7 @@
    "link_fieldname": "database_server"
   }
  ],
-<<<<<<< HEAD
- "modified": "2025-08-07 17:38:55.317338",
-=======
  "modified": "2025-08-14 02:08:52.404846",
->>>>>>> 35fc05bf
  "modified_by": "Administrator",
  "module": "Press",
  "name": "Database Server",
