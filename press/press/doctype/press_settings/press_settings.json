--- conflicted
+++ resolved
@@ -764,7 +764,6 @@
    "non_negative": 1
   },
   {
-<<<<<<< HEAD
    "fieldname": "mailgun_settings_section",
    "fieldtype": "Section Break",
    "label": "Mailgun Settings"
@@ -787,22 +786,16 @@
   {
    "fieldname": "default_outgoing_pass",
    "fieldtype": "Data",
-   "label": "Default outgoing pass"
-=======
+   "label": "Default outgoing pass",
    "description": "Sign up on ngrok.com to get one for free",
    "fieldname": "ngrok_auth_token",
    "fieldtype": "Data",
    "label": "Ngrok Auth Token"
->>>>>>> b12aff86
   }
  ],
  "issingle": 1,
  "links": [],
-<<<<<<< HEAD
- "modified": "2021-12-13 10:59:58.266623",
-=======
  "modified": "2021-11-23 18:46:49.393521",
->>>>>>> b12aff86
  "modified_by": "Administrator",
  "module": "Press",
  "name": "Press Settings",
