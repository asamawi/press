{
 "actions": [],
 "creation": "2022-02-08 15:13:48.372783",
 "doctype": "DocType",
 "editable_grid": 1,
 "engine": "InnoDB",
 "field_order": [
  "domain",
  "cluster",
  "trial_sites_count",
  "column_break_2",
  "bench_configuration",
  "billing_tab",
  "stripe_settings_section",
  "stripe_inr_plan_id",
  "stripe_publishable_key",
  "create_stripe_plans",
  "stripe_product_id",
  "stripe_usd_plan_id",
  "create_stripe_webhook",
  "stripe_webhook_endpoint_id",
  "stripe_webhook_secret",
  "column_break_26",
  "stripe_secret_key",
  "free_credits_inr",
  "free_credits_usd",
  "ngrok_auth_token",
  "razorpay_settings_section",
  "razorpay_key_id",
  "razorpay_webhook_secret",
  "column_break_123",
  "razorpay_key_secret",
  "erpnext_authentication",
  "erpnext_url",
  "erpnext_api_key",
  "erpnext_api_secret",
  "column_break_38",
  "frappeio_authentication_section",
  "frappe_url",
  "frappeio_api_key",
  "column_break_39",
  "frappeio_api_secret",
  "backups_tab",
  "offsite_backups_section",
  "backup_region",
  "offsite_backups_provider",
  "aws_s3_bucket",
  "data_40",
  "backup_rotation_scheme",
  "column_break_35",
  "offsite_backups_access_key_id",
  "offsite_backups_secret_access_key",
  "offsite_backups_count",
  "backups_section",
  "backup_interval",
  "backup_offset",
  "column_break_48",
  "backup_limit",
  "docker_tab",
  "section_break_59",
  "docker_registry_url",
  "docker_registry_namespace",
  "column_break_64",
  "docker_registry_username",
  "docker_registry_password",
  "docker_build_section",
  "suspend_builds",
  "clone_directory",
  "build_directory",
  "column_break_66",
  "code_server",
  "code_server_password",
  "auto_update_section",
  "auto_update_queue_size",
  "remote_files_section",
  "remote_uploads_bucket",
  "remote_link_expiry",
  "column_break_51",
  "remote_access_key_id",
  "remote_secret_access_key",
  "product_documentation_section",
  "publish_docs",
  "storage_and_disk_limits_section",
  "enforce_storage_limits",
  "erpnext_tab",
  "erpnext_signups_section",
  "erpnext_domain",
  "erpnext_cluster",
  "erpnext_plan",
  "erpnext_group",
  "column_break_89",
  "erpnext_apps",
  "central_migration_server",
  "staging_sites_section",
  "staging_plan",
  "staging_expiry",
  "erpnext_site_pool_section",
  "enable_site_pooling",
  "standby_pool_size",
  "column_break_95",
  "standby_queue_size",
  "integrations_tab",
  "telegram_section",
  "telegram_chat_id",
  "column_break_65",
  "telegram_bot_token",
  "mailgun_settings_section",
  "mailgun_api_key",
  "root_domain",
  "column_break_117",
  "default_outgoing_id",
  "default_outgoing_pass",
  "section_break_33",
  "create_github_app",
  "github_app_id",
  "github_app_client_id",
  "github_app_client_secret",
  "column_break_36",
  "github_app_public_link",
  "github_webhook_secret",
  "github_access_token",
  "section_break_41",
  "github_app_private_key",
  "marketplace_tab",
  "marketplace_settings_section",
  "max_allowed_screenshots",
  "allow_developer_account",
  "threshold",
  "commission",
  "usd_rate",
  "app_include_script",
  "plausible_column",
  "plausible_url",
  "plausible_site_id",
  "plausible_api_key",
  "infrastructure_tab",
  "agent_section",
  "agent_repository_owner",
  "column_break_105",
  "agent_github_access_token",
  "lets_encrypt_section",
  "certbot_directory",
  "webroot_directory",
  "rsa_key_size",
  "column_break_15",
  "eff_registration_email",
  "use_staging_ca",
  "ssh_section",
  "ssh_certificate_authority",
  "monitoring_section",
  "monitor_server",
  "monitor_token",
  "press_monitoring_password",
  "column_break_100",
  "log_server",
  "telegram_alert_chat_id",
  "telegram_alerts_chat_group",
  "feature_flags_tab",
  "verify_cards_with_micro_charge",
  "enable_google_oauth",
  "code_spaces_tab",
  "spaces_domain"
 ],
 "fields": [
  {
   "fieldname": "domain",
   "fieldtype": "Link",
   "label": "Domain",
   "options": "Root Domain"
  },
  {
   "fieldname": "cluster",
   "fieldtype": "Link",
   "label": "Cluster",
   "options": "Cluster"
  },
  {
   "default": "1",
   "fieldname": "trial_sites_count",
   "fieldtype": "Int",
   "label": "Number of Sites in Trial"
  },
  {
   "fieldname": "column_break_2",
   "fieldtype": "Column Break"
  },
  {
   "default": "{}",
   "fieldname": "bench_configuration",
   "fieldtype": "Code",
   "in_list_view": 1,
   "label": "Bench Confguration",
   "options": "JSON",
   "reqd": 1
  },
  {
   "fieldname": "billing_tab",
   "fieldtype": "Tab Break",
   "label": "Billing"
  },
  {
   "fieldname": "stripe_settings_section",
   "fieldtype": "Section Break",
   "label": "Stripe Settings"
  },
  {
   "fieldname": "stripe_inr_plan_id",
   "fieldtype": "Data",
   "label": "Stripe INR Plan ID",
   "read_only": 1
  },
  {
   "fieldname": "stripe_publishable_key",
   "fieldtype": "Data",
   "label": "Stripe Publishable Key"
  },
  {
   "fieldname": "create_stripe_plans",
   "fieldtype": "Button",
   "label": "Create Stripe Plans"
  },
  {
   "fieldname": "stripe_product_id",
   "fieldtype": "Data",
   "label": "Stripe Product ID",
   "read_only": 1
  },
  {
   "fieldname": "stripe_usd_plan_id",
   "fieldtype": "Data",
   "label": "Stripe USD Plan ID",
   "read_only": 1
  },
  {
   "fieldname": "create_stripe_webhook",
   "fieldtype": "Button",
   "label": "Create Stripe Webhook"
  },
  {
   "fieldname": "stripe_webhook_endpoint_id",
   "fieldtype": "Data",
   "label": "Stripe Webhook Endpoint ID",
   "read_only": 1
  },
  {
   "fieldname": "stripe_webhook_secret",
   "fieldtype": "Data",
   "label": "Stripe Webhook Secret",
   "read_only": 1
  },
  {
   "fieldname": "column_break_26",
   "fieldtype": "Column Break"
  },
  {
   "fieldname": "stripe_secret_key",
   "fieldtype": "Password",
   "label": "Stripe Secret Key"
  },
  {
   "fieldname": "free_credits_inr",
   "fieldtype": "Currency",
   "label": "Credits on Signup (INR)",
   "options": "INR"
  },
  {
   "fieldname": "free_credits_usd",
   "fieldtype": "Currency",
   "label": "Credits on Signup (USD)",
   "options": "USD"
  },
  {
   "description": "Sign up on ngrok.com to get one for free",
   "fieldname": "ngrok_auth_token",
   "fieldtype": "Data",
   "label": "Ngrok Auth Token"
  },
  {
   "collapsible": 1,
   "fieldname": "razorpay_settings_section",
   "fieldtype": "Section Break",
   "label": "Razorpay Settings"
  },
  {
   "fieldname": "razorpay_key_id",
   "fieldtype": "Data",
   "label": "Razorpay Key ID"
  },
  {
   "fieldname": "razorpay_webhook_secret",
   "fieldtype": "Data",
   "label": "Razorpay Webhook Secret"
  },
  {
   "fieldname": "column_break_123",
   "fieldtype": "Column Break"
  },
  {
   "fieldname": "razorpay_key_secret",
   "fieldtype": "Password",
   "label": "Razorpay Key Secret"
  },
  {
   "collapsible": 1,
   "fieldname": "erpnext_authentication",
   "fieldtype": "Section Break",
   "label": "ERPNext Authentication"
  },
  {
   "fieldname": "erpnext_url",
   "fieldtype": "Data",
   "label": "ERPNext URL"
  },
  {
   "fieldname": "erpnext_api_key",
   "fieldtype": "Data",
   "label": "ERPNext API Key"
  },
  {
   "fieldname": "erpnext_api_secret",
   "fieldtype": "Password",
   "label": "ERPNext API Secret"
  },
  {
   "fieldname": "column_break_38",
   "fieldtype": "Column Break"
  },
  {
   "collapsible": 1,
   "fieldname": "frappeio_authentication_section",
   "fieldtype": "Section Break",
   "label": "Frappe.io Authentication"
  },
  {
   "fieldname": "frappe_url",
   "fieldtype": "Data",
   "label": "URL"
  },
  {
   "fieldname": "frappeio_api_key",
   "fieldtype": "Data",
   "label": "Frappe.io API Key"
  },
  {
   "fieldname": "column_break_39",
   "fieldtype": "Column Break"
  },
  {
   "fieldname": "frappeio_api_secret",
   "fieldtype": "Password",
   "label": "Frappe.io API Secret"
  },
  {
   "fieldname": "backups_tab",
   "fieldtype": "Tab Break",
   "label": "Backups"
  },
  {
   "fieldname": "offsite_backups_section",
   "fieldtype": "Section Break",
   "label": "Offsite Backups"
  },
  {
   "fieldname": "backup_region",
   "fieldtype": "Data",
   "label": "Backup Region"
  },
  {
   "default": "AWS S3",
   "fieldname": "offsite_backups_provider",
   "fieldtype": "Select",
   "label": "Backup Provider",
   "options": "AWS S3"
  },
  {
   "fieldname": "aws_s3_bucket",
   "fieldtype": "Data",
   "label": "Bucket Name"
  },
  {
   "fieldname": "data_40",
   "fieldtype": "Data"
  },
  {
   "fieldname": "backup_rotation_scheme",
   "fieldtype": "Select",
   "label": "Backup Rotation Scheme",
   "options": "FIFO\nGrandfather-father-son"
  },
  {
   "fieldname": "column_break_35",
   "fieldtype": "Column Break"
  },
  {
   "fieldname": "offsite_backups_access_key_id",
   "fieldtype": "Data",
   "label": "Access Key ID"
  },
  {
   "fieldname": "offsite_backups_secret_access_key",
   "fieldtype": "Password",
   "label": "Secret Access Key"
  },
  {
   "depends_on": "eval:doc.backup_rotation_scheme==\"FIFO\"",
   "description": "The max number of Offsite backups that will be retained at any given time (for each site)",
   "fieldname": "offsite_backups_count",
   "fieldtype": "Int",
   "label": "Total Backups Count"
  },
  {
   "fieldname": "backups_section",
   "fieldtype": "Section Break",
   "label": "Backups"
  },
  {
   "fieldname": "backup_interval",
   "fieldtype": "Int",
   "label": "Backup Interval"
  },
  {
   "default": "0",
   "fieldname": "backup_offset",
   "fieldtype": "Int",
   "label": "Backup Offset"
  },
  {
   "fieldname": "column_break_48",
   "fieldtype": "Column Break"
  },
  {
   "description": "Number of backups to take per ScheduledBackupJob",
   "fieldname": "backup_limit",
   "fieldtype": "Int",
   "label": "Backup Limit"
  },
  {
   "fieldname": "docker_tab",
   "fieldtype": "Tab Break",
   "label": "Docker"
  },
  {
   "fieldname": "section_break_59",
   "fieldtype": "Section Break",
   "label": "Docker Registry"
  },
  {
   "fieldname": "docker_registry_url",
   "fieldtype": "Data",
   "label": "Docker Registry URL"
  },
  {
   "fieldname": "docker_registry_namespace",
   "fieldtype": "Data",
   "label": "Docker Registry Namespace"
  },
  {
   "fieldname": "column_break_64",
   "fieldtype": "Column Break"
  },
  {
   "fieldname": "docker_registry_username",
   "fieldtype": "Data",
   "label": "Docker Registry Username"
  },
  {
   "fieldname": "docker_registry_password",
   "fieldtype": "Data",
   "label": "Docker Registry Password"
  },
  {
   "collapsible": 1,
   "fieldname": "docker_build_section",
   "fieldtype": "Section Break",
   "label": "Docker Build"
  },
  {
   "fieldname": "clone_directory",
   "fieldtype": "Data",
   "label": "Clone Directory"
  },
  {
   "fieldname": "build_directory",
   "fieldtype": "Data",
   "label": "Build Directory"
  },
  {
   "fieldname": "column_break_66",
   "fieldtype": "Column Break"
  },
  {
   "fieldname": "code_server",
   "fieldtype": "Data",
   "label": "Code Server"
  },
  {
   "fieldname": "code_server_password",
   "fieldtype": "Data",
   "label": "Code Server Password"
  },
  {
   "collapsible": 1,
   "fieldname": "auto_update_section",
   "fieldtype": "Section Break",
   "label": "Auto Update"
  },
  {
   "default": "4",
   "fieldname": "auto_update_queue_size",
   "fieldtype": "Int",
   "label": "Auto Update Queue Size"
  },
  {
   "collapsible": 1,
   "fieldname": "remote_files_section",
   "fieldtype": "Section Break",
   "label": "Remote Files"
  },
  {
   "fieldname": "remote_uploads_bucket",
   "fieldtype": "Data",
   "label": "Uploads Bucket Name"
  },
  {
   "fieldname": "remote_link_expiry",
   "fieldtype": "Int",
   "label": "Link Expiry"
  },
  {
   "fieldname": "column_break_51",
   "fieldtype": "Column Break"
  },
  {
   "fieldname": "remote_access_key_id",
   "fieldtype": "Data",
   "label": "Remote Access Key ID"
  },
  {
   "fieldname": "remote_secret_access_key",
   "fieldtype": "Password",
   "label": "Remote Secret Access Key"
  },
  {
   "collapsible": 1,
   "fieldname": "product_documentation_section",
   "fieldtype": "Section Break",
   "label": "Product Documentation"
  },
  {
   "default": "0",
   "fieldname": "publish_docs",
   "fieldtype": "Check",
   "label": "Published"
  },
  {
   "collapsible": 1,
   "fieldname": "storage_and_disk_limits_section",
   "fieldtype": "Section Break",
   "label": "Storage and Disk Limits"
  },
  {
   "default": "0",
   "description": "Setting this to true will start suspending sites that cross the Site Usages with respect to their existing plans.",
   "fieldname": "enforce_storage_limits",
   "fieldtype": "Check",
   "label": "Enforce Storage and Disk Limits"
  },
  {
   "fieldname": "erpnext_tab",
   "fieldtype": "Tab Break",
   "label": "ERPNext"
  },
  {
   "fieldname": "erpnext_signups_section",
   "fieldtype": "Section Break",
   "label": "ERPNext Signups"
  },
  {
   "fieldname": "erpnext_domain",
   "fieldtype": "Link",
   "label": "ERPNext Domain",
   "options": "Root Domain"
  },
  {
   "fetch_from": "erpnext_domain.default_cluster",
   "fetch_if_empty": 1,
   "fieldname": "erpnext_cluster",
   "fieldtype": "Link",
   "label": "ERPNext Cluster",
   "options": "Cluster"
  },
  {
   "fieldname": "erpnext_plan",
   "fieldtype": "Link",
   "label": "ERPNext Plan",
   "options": "Plan"
  },
  {
   "fieldname": "erpnext_group",
   "fieldtype": "Link",
   "label": "ERPNext Group",
   "options": "Release Group"
  },
  {
   "fieldname": "column_break_89",
   "fieldtype": "Column Break"
  },
  {
   "fieldname": "erpnext_apps",
   "fieldtype": "Table",
   "label": "ERPNext Apps",
   "options": "ERPNext App"
  },
  {
   "fieldname": "central_migration_server",
   "fieldtype": "Link",
   "label": "Central Migration Server",
   "options": "Server"
  },
  {
   "collapsible": 1,
   "fieldname": "staging_sites_section",
   "fieldtype": "Section Break",
   "label": "Staging Sites"
  },
  {
   "fieldname": "staging_plan",
   "fieldtype": "Link",
   "label": "Staging Plan",
   "options": "Plan"
  },
  {
   "default": "24",
   "fieldname": "staging_expiry",
   "fieldtype": "Int",
   "label": "Staging Expiry"
  },
  {
   "collapsible": 1,
   "fieldname": "erpnext_site_pool_section",
   "fieldtype": "Section Break",
   "label": "ERPNext Site Pool"
  },
  {
   "default": "0",
   "fieldname": "enable_site_pooling",
   "fieldtype": "Check",
   "label": "Enable Site Pooling"
  },
  {
   "default": "5",
   "fieldname": "standby_pool_size",
   "fieldtype": "Int",
   "label": "Standby Pool Size"
  },
  {
   "fieldname": "column_break_95",
   "fieldtype": "Column Break"
  },
  {
   "default": "1",
   "fieldname": "standby_queue_size",
   "fieldtype": "Int",
   "label": "Standby Queue Size"
  },
  {
   "fieldname": "integrations_tab",
   "fieldtype": "Tab Break",
   "label": "Integrations"
  },
  {
   "fieldname": "telegram_section",
   "fieldtype": "Section Break",
   "label": "Telegram"
  },
  {
   "fieldname": "telegram_chat_id",
   "fieldtype": "Data",
   "label": "Telegram Chat ID"
  },
  {
   "fieldname": "column_break_65",
   "fieldtype": "Column Break"
  },
  {
   "fieldname": "telegram_bot_token",
   "fieldtype": "Data",
   "label": "Telegram Bot Token"
  },
  {
   "fieldname": "mailgun_settings_section",
   "fieldtype": "Section Break",
   "label": "Mailgun"
  },
  {
   "fieldname": "mailgun_api_key",
   "fieldtype": "Data",
   "label": "Api Key"
  },
  {
   "fieldname": "root_domain",
   "fieldtype": "Data",
   "label": "Root Domain"
  },
  {
   "fieldname": "column_break_117",
   "fieldtype": "Column Break"
  },
  {
   "fieldname": "default_outgoing_id",
   "fieldtype": "Data",
   "label": "Default outgoing id"
  },
  {
   "fieldname": "default_outgoing_pass",
   "fieldtype": "Data",
   "label": "Default outgoing pass"
  },
  {
   "collapsible": 1,
   "fieldname": "section_break_33",
   "fieldtype": "Section Break",
   "label": "GitHub"
  },
  {
   "depends_on": "eval: !doc.github_app_id",
   "fieldname": "create_github_app",
   "fieldtype": "Button",
   "label": "Create GitHub App",
   "mandatory_depends_on": "eval"
  },
  {
   "fieldname": "github_app_id",
   "fieldtype": "Data",
   "label": "GitHub App ID",
   "read_only": 1
  },
  {
   "fieldname": "github_app_client_id",
   "fieldtype": "Data",
   "label": "GitHub App Client ID",
   "read_only": 1
  },
  {
   "fieldname": "github_app_client_secret",
   "fieldtype": "Data",
   "label": "GitHub App Client Secret",
   "read_only": 1
  },
  {
   "fieldname": "column_break_36",
   "fieldtype": "Column Break"
  },
  {
   "fieldname": "github_app_public_link",
   "fieldtype": "Data",
   "label": "GitHub App Public Link",
   "read_only": 1
  },
  {
   "fieldname": "github_webhook_secret",
   "fieldtype": "Data",
   "label": "GitHub Webhook Secret",
   "read_only": 1
  },
  {
   "fieldname": "github_access_token",
   "fieldtype": "Data",
   "label": "GitHub Access Token"
  },
  {
   "collapsible": 1,
   "fieldname": "section_break_41",
   "fieldtype": "Section Break",
   "hide_border": 1
  },
  {
   "fieldname": "github_app_private_key",
   "fieldtype": "Code",
   "hidden": 1,
   "label": "GitHub App Private Key",
   "read_only": 1
  },
  {
   "fieldname": "marketplace_tab",
   "fieldtype": "Tab Break",
   "label": "Marketplace"
  },
  {
   "fieldname": "marketplace_settings_section",
   "fieldtype": "Section Break",
   "label": "Marketplace Settings"
  },
  {
   "default": "6",
   "fieldname": "max_allowed_screenshots",
   "fieldtype": "Int",
   "label": "Max number of Allowed Screenshots",
   "non_negative": 1
  },
  {
   "default": "0",
   "fieldname": "allow_developer_account",
   "fieldtype": "Check",
   "label": "Allow Developer Account from Dashboard"
  },
  {
   "fieldname": "infrastructure_tab",
   "fieldtype": "Tab Break",
   "label": "Infrastructure"
  },
  {
   "fieldname": "agent_section",
   "fieldtype": "Section Break",
   "label": "Agent"
  },
  {
   "default": "frappe",
   "fieldname": "agent_repository_owner",
   "fieldtype": "Data",
   "label": "Agent Repository Owner"
  },
  {
   "fieldname": "column_break_105",
   "fieldtype": "Column Break"
  },
  {
   "fieldname": "agent_github_access_token",
   "fieldtype": "Data",
   "label": "Agent GitHub Access Token"
  },
  {
   "fieldname": "lets_encrypt_section",
   "fieldtype": "Section Break",
   "label": "Let's Encrypt"
  },
  {
   "fieldname": "certbot_directory",
   "fieldtype": "Data",
   "label": "Certbot Directory",
   "reqd": 1
  },
  {
   "fieldname": "webroot_directory",
   "fieldtype": "Data",
   "label": "Webroot Directory"
  },
  {
   "default": "2048",
   "fieldname": "rsa_key_size",
   "fieldtype": "Select",
   "label": "RSA Key Size",
   "options": "2048\n3072\n4096",
   "reqd": 1
  },
  {
   "fieldname": "column_break_15",
   "fieldtype": "Column Break"
  },
  {
   "fieldname": "eff_registration_email",
   "fieldtype": "Data",
   "label": "EFF Registration Email",
   "reqd": 1
  },
  {
   "default": "0",
   "fieldname": "use_staging_ca",
   "fieldtype": "Check",
   "label": "Use Staging CA"
  },
  {
   "collapsible": 1,
   "fieldname": "ssh_section",
   "fieldtype": "Section Break",
   "label": "SSH"
  },
  {
   "fieldname": "ssh_certificate_authority",
   "fieldtype": "Link",
   "label": "SSH Certificate Authority",
   "options": "SSH Certificate Authority"
  },
  {
   "collapsible": 1,
   "fieldname": "monitoring_section",
   "fieldtype": "Section Break",
   "label": "Monitoring"
  },
  {
   "fieldname": "telegram_alert_chat_id",
   "fieldtype": "Data",
   "label": "Telegram Alert Chat ID"
  },
  {
   "fieldname": "monitor_server",
   "fieldtype": "Link",
   "label": "Monitor Server",
   "options": "Monitor Server"
  },
  {
   "fieldname": "column_break_100",
   "fieldtype": "Column Break"
  },
  {
   "fieldname": "monitor_token",
   "fieldtype": "Data",
   "label": "Monitor Token"
  },
  {
   "fieldname": "log_server",
   "fieldtype": "Link",
   "label": "Log Server",
   "options": "Log Server"
  },
  {
   "fieldname": "feature_flags_tab",
   "fieldtype": "Tab Break",
   "label": "Feature Flags"
  },
  {
   "default": "No",
   "fieldname": "verify_cards_with_micro_charge",
   "fieldtype": "Select",
   "label": "Verify Cards with Micro Charge",
   "options": "No\nOnly INR\nOnly USD\nBoth INR and USD"
  },
  {
   "fieldname": "threshold",
   "fieldtype": "Float",
   "label": "Marketplace Payout Threshold"
  },
  {
   "fieldname": "commission",
   "fieldtype": "Float",
   "label": "Marketplace Commission"
  },
  {
   "fieldname": "usd_rate",
   "fieldtype": "Float",
   "label": "Commission USD Rate"
  },
  {
   "fieldname": "press_monitoring_password",
   "fieldtype": "Password",
   "label": "Press Monitoring Password"
  },
  {
   "description": "Adds this script to app_include_js via site config. Used for in-site billing",
   "fieldname": "app_include_script",
   "fieldtype": "Data",
   "label": "App Include Script"
  },
  {
   "fieldname": "telegram_alerts_chat_group",
   "fieldtype": "Link",
   "label": "Telegram Alerts Chat Group",
   "options": "Telegram Group"
  },
  {
   "default": "0",
   "fieldname": "enable_google_oauth",
   "fieldtype": "Check",
   "label": "Enable Google Oauth "
  },
  {
   "fieldname": "plausible_api_key",
   "fieldtype": "Password",
   "label": "Plausible API Key"
  },
  {
   "fieldname": "plausible_column",
   "fieldtype": "Column Break",
   "label": "Plausible"
  },
  {
   "fieldname": "plausible_url",
   "fieldtype": "Data",
   "label": "Plausible URL"
  },
  {
   "fieldname": "plausible_site_id",
   "fieldtype": "Data",
   "label": "Plausible site id"
  },
  {
<<<<<<< HEAD
   "fieldname": "code_spaces_tab",
   "fieldtype": "Tab Break",
   "label": "Code Spaces"
  },
  {
   "fieldname": "spaces_domain",
   "fieldtype": "Link",
   "label": "Spaces Domain",
   "options": "Root Domain"
=======
   "default": "0",
   "fieldname": "suspend_builds",
   "fieldtype": "Check",
   "label": "Suspend Builds",
   "read_only": 1
>>>>>>> 635c801e
  }
 ],
 "issingle": 1,
 "links": [],
<<<<<<< HEAD
 "modified": "2023-07-27 20:55:23.904263",
=======
 "modified": "2023-07-28 15:18:24.030578",
>>>>>>> 635c801e
 "modified_by": "Administrator",
 "module": "Press",
 "name": "Press Settings",
 "owner": "Administrator",
 "permissions": [
  {
   "create": 1,
   "delete": 1,
   "email": 1,
   "print": 1,
   "read": 1,
   "role": "System Manager",
   "share": 1,
   "write": 1
  }
 ],
 "quick_entry": 1,
 "sort_field": "modified",
 "sort_order": "DESC",
 "states": [],
 "track_changes": 1
}<|MERGE_RESOLUTION|>--- conflicted
+++ resolved
@@ -984,7 +984,6 @@
    "label": "Plausible site id"
   },
   {
-<<<<<<< HEAD
    "fieldname": "code_spaces_tab",
    "fieldtype": "Tab Break",
    "label": "Code Spaces"
@@ -994,22 +993,18 @@
    "fieldtype": "Link",
    "label": "Spaces Domain",
    "options": "Root Domain"
-=======
    "default": "0",
+  },
+  {
    "fieldname": "suspend_builds",
    "fieldtype": "Check",
    "label": "Suspend Builds",
    "read_only": 1
->>>>>>> 635c801e
   }
  ],
  "issingle": 1,
  "links": [],
-<<<<<<< HEAD
- "modified": "2023-07-27 20:55:23.904263",
-=======
  "modified": "2023-07-28 15:18:24.030578",
->>>>>>> 635c801e
  "modified_by": "Administrator",
  "module": "Press",
  "name": "Press Settings",
