{
 "actions": [],
 "creation": "2020-02-03 18:45:44.169074",
 "doctype": "DocType",
 "editable_grid": 1,
 "engine": "InnoDB",
 "field_order": [
  "domain",
  "bench_configuration",
  "trial_sites_count",
  "dns_section",
  "dns_provider",
  "column_break_6",
  "aws_access_key_id",
  "aws_secret_access_key",
  "tls_section",
  "rsa_key_size",
  "column_break_11",
  "wildcard_tls_certificate",
  "lets_encrypt_section",
  "certbot_directory",
  "webroot_directory",
  "column_break_15",
  "eff_registration_email",
  "use_staging_ca",
  "backbone_section",
  "backbone_directory",
  "column_break_20",
  "backbone_intermediate_ca",
  "use_backbone_ca",
  "stripe_settings_section",
  "stripe_account",
  "create_stripe_plans",
  "stripe_product_id",
  "stripe_inr_plan_id",
  "stripe_usd_plan_id",
  "create_stripe_webhook",
  "stripe_webhook_endpoint_id",
  "stripe_webhook_secret",
  "column_break_26",
  "free_credits_inr",
  "free_credits_usd",
  "erpnext_authentication",
  "erpnext_url",
  "erpnext_api_key",
  "erpnext_api_secret",
  "column_break_38",
  "erpnext_username",
  "erpnext_password",
  "frappeio_authentication_section",
  "frappe_url",
  "frappe_username",
  "frappe_password",
  "offsite_backups_section",
  "offsite_backups_provider",
  "aws_s3_bucket",
  "offsite_backups_count",
  "column_break_35",
  "offsite_backups_access_key_id",
  "offsite_backups_secret_access_key",
  "section_break_33",
  "create_github_app",
  "github_app_id",
  "github_app_client_id",
  "github_app_client_secret",
  "github_app_public_link",
  "github_webhook_secret",
  "column_break_36",
  "clone_directory",
  "code_server",
  "code_server_password",
  "github_access_token",
  "section_break_41",
  "github_app_private_key",
  "section_break_59",
  "build_directory",
  "docker_registry_url",
  "column_break_66",
  "docker_registry_username",
  "docker_registry_password",
  "auto_update_section",
  "auto_update_queue_size",
  "backups_section",
  "backup_interval",
  "remote_files_section",
  "remote_uploads_bucket",
  "remote_link_expiry",
  "column_break_51",
  "remote_access_key_id",
  "remote_secret_access_key",
  "telegram_section",
  "telegram_chat_id",
  "column_break_65",
  "telegram_bot_token",
  "product_documentation_section",
  "publish_docs",
  "storage_and_disk_limits_section",
  "enforce_storage_limits"
 ],
 "fields": [
  {
   "default": "{}",
   "fieldname": "bench_configuration",
   "fieldtype": "Code",
   "in_list_view": 1,
   "label": "Bench Confguration",
   "options": "JSON",
   "reqd": 1
  },
  {
   "fieldname": "domain",
   "fieldtype": "Data",
   "label": "Domain",
   "reqd": 1
  },
  {
   "collapsible": 1,
   "fieldname": "dns_section",
   "fieldtype": "Section Break",
   "label": "DNS"
  },
  {
   "fieldname": "aws_access_key_id",
   "fieldtype": "Data",
   "label": "AWS Access Key ID"
  },
  {
   "fieldname": "aws_secret_access_key",
   "fieldtype": "Password",
   "label": "AWS Secret Access Key"
  },
  {
   "default": "AWS Route 53",
   "fieldname": "dns_provider",
   "fieldtype": "Select",
   "label": "DNS Provider",
   "options": "AWS Route 53",
   "reqd": 1
  },
  {
   "fieldname": "column_break_6",
   "fieldtype": "Column Break"
  },
  {
   "default": "2048",
   "fieldname": "rsa_key_size",
   "fieldtype": "Select",
   "label": "RSA Key Size",
   "options": "2048\n3072\n4096",
   "reqd": 1
  },
  {
   "fieldname": "eff_registration_email",
   "fieldtype": "Data",
   "label": "EFF Registration Email"
  },
  {
   "fieldname": "column_break_11",
   "fieldtype": "Column Break"
  },
  {
   "fieldname": "webroot_directory",
   "fieldtype": "Data",
   "label": "Webroot Directory"
  },
  {
   "fieldname": "certbot_directory",
   "fieldtype": "Data",
   "label": "Certbot Directory"
  },
  {
   "collapsible": 1,
   "fieldname": "tls_section",
   "fieldtype": "Section Break",
   "label": "TLS"
  },
  {
   "fieldname": "wildcard_tls_certificate",
   "fieldtype": "Link",
   "label": "Wildcard TLS Certificate",
   "options": "TLS Certificate"
  },
  {
   "fieldname": "stripe_account",
   "fieldtype": "Link",
   "label": "Stripe Account",
   "options": "Stripe Settings"
  },
  {
   "fieldname": "stripe_product_id",
   "fieldtype": "Data",
   "label": "Stripe Product ID",
   "read_only": 1
  },
  {
   "fieldname": "stripe_inr_plan_id",
   "fieldtype": "Data",
   "label": "Stripe INR Plan ID",
   "read_only": 1
  },
  {
   "fieldname": "stripe_usd_plan_id",
   "fieldtype": "Data",
   "label": "Stripe USD Plan ID",
   "read_only": 1
  },
  {
   "fieldname": "create_stripe_plans",
   "fieldtype": "Button",
   "label": "Create Stripe Plans"
  },
  {
   "collapsible": 1,
   "fieldname": "stripe_settings_section",
   "fieldtype": "Section Break",
   "label": "Stripe Settings"
  },
  {
   "fieldname": "stripe_webhook_secret",
   "fieldtype": "Data",
   "label": "Stripe Webhook Secret",
   "read_only": 1
  },
  {
   "fieldname": "stripe_webhook_endpoint_id",
   "fieldtype": "Data",
   "label": "Stripe Webhook Endpoint ID",
   "read_only": 1
  },
  {
   "fieldname": "create_stripe_webhook",
   "fieldtype": "Button",
   "label": "Create Stripe Webhook"
  },
  {
   "default": "1",
   "fieldname": "trial_sites_count",
   "fieldtype": "Int",
   "label": "Number of Sites in Trial"
  },
  {
   "fieldname": "column_break_26",
   "fieldtype": "Column Break"
  },
  {
   "fieldname": "free_credits_inr",
   "fieldtype": "Currency",
   "label": "Credits on Signup (INR)",
   "options": "INR"
  },
  {
   "fieldname": "free_credits_usd",
   "fieldtype": "Currency",
   "label": "Credits on Signup (USD)",
   "options": "USD"
  },
  {
   "collapsible": 1,
   "fieldname": "erpnext_authentication",
   "fieldtype": "Section Break",
   "label": "ERPNext Authentication"
  },
  {
   "fieldname": "erpnext_api_key",
   "fieldtype": "Data",
   "label": "ERPNext API Key"
  },
  {
   "fieldname": "erpnext_api_secret",
   "fieldtype": "Password",
   "label": "ERPNext API Secret"
  },
  {
   "fieldname": "erpnext_url",
   "fieldtype": "Data",
   "label": "ERPNext URL"
  },
  {
   "collapsible": 1,
   "fieldname": "offsite_backups_section",
   "fieldtype": "Section Break",
   "label": "Offsite Backups"
  },
  {
   "fieldname": "column_break_35",
   "fieldtype": "Column Break"
  },
  {
   "default": "AWS S3",
   "fieldname": "offsite_backups_provider",
   "fieldtype": "Select",
   "label": "Backup Provider",
   "options": "AWS S3"
  },
  {
   "fieldname": "offsite_backups_access_key_id",
   "fieldtype": "Data",
   "label": "Access Key ID"
  },
  {
   "fieldname": "offsite_backups_secret_access_key",
   "fieldtype": "Password",
   "label": "Secret Access Key"
  },
  {
   "fieldname": "aws_s3_bucket",
   "fieldtype": "Data",
   "label": "Bucket Name"
  },
  {
   "fieldname": "github_app_private_key",
   "fieldtype": "Code",
   "hidden": 1,
   "label": "GitHub App Private Key",
   "read_only": 1
  },
  {
   "collapsible": 1,
   "fieldname": "section_break_33",
   "fieldtype": "Section Break",
   "label": "GitHub App Authentication"
  },
  {
   "fieldname": "github_webhook_secret",
   "fieldtype": "Data",
   "label": "GitHub Webhook Secret",
   "read_only": 1
  },
  {
   "fieldname": "github_app_id",
   "fieldtype": "Data",
   "label": "GitHub App ID",
   "read_only": 1
  },
  {
   "fieldname": "github_app_client_id",
   "fieldtype": "Data",
   "label": "GitHub App Client ID",
   "read_only": 1
  },
  {
   "fieldname": "github_app_client_secret",
   "fieldtype": "Data",
   "label": "GitHub App Client Secret",
   "read_only": 1
  },
  {
   "fieldname": "github_app_public_link",
   "fieldtype": "Data",
   "label": "GitHub App Public Link",
   "read_only": 1
  },
  {
   "fieldname": "clone_directory",
   "fieldtype": "Data",
   "label": "Clone Directory"
  },
  {
   "fieldname": "code_server",
   "fieldtype": "Data",
   "label": "Code Server"
  },
  {
   "fieldname": "column_break_36",
   "fieldtype": "Column Break"
  },
  {
   "collapsible": 1,
   "fieldname": "section_break_41",
   "fieldtype": "Section Break",
   "hide_border": 1
  },
  {
   "default": "4",
   "fieldname": "auto_update_queue_size",
   "fieldtype": "Int",
   "label": "Auto Update Queue Size"
  },
  {
   "collapsible": 1,
   "fieldname": "auto_update_section",
   "fieldtype": "Section Break",
   "label": "Auto Update"
  },
  {
   "fieldname": "code_server_password",
   "fieldtype": "Data",
   "label": "Code Server Password"
  },
  {
   "collapsible": 1,
   "fieldname": "backups_section",
   "fieldtype": "Section Break",
   "label": "Backups"
  },
  {
   "fieldname": "backup_interval",
   "fieldtype": "Int",
   "label": "Backup Interval"
  },
  {
   "collapsible": 1,
   "fieldname": "remote_files_section",
   "fieldtype": "Section Break",
   "label": "Remote Files"
  },
  {
   "fieldname": "remote_uploads_bucket",
   "fieldtype": "Data",
   "label": "Bucket Name"
  },
  {
   "fieldname": "remote_link_expiry",
   "fieldtype": "Int",
   "label": "Link Expiry"
  },
  {
   "fieldname": "remote_access_key_id",
   "fieldtype": "Data",
   "label": "Remote Access Key ID"
  },
  {
   "fieldname": "remote_secret_access_key",
   "fieldtype": "Password",
   "label": "Remote Secret Access Key"
  },
  {
   "fieldname": "column_break_51",
   "fieldtype": "Column Break"
  },
  {
   "fieldname": "erpnext_username",
   "fieldtype": "Data",
   "label": "ERPNext Username"
  },
  {
   "fieldname": "erpnext_password",
   "fieldtype": "Password",
   "label": "ERPNext Password"
  },
  {
   "description": "The max number of Offsite backups that will be retained at any given time (for each site)",
   "fieldname": "offsite_backups_count",
   "fieldtype": "Int",
   "label": "Total Backups Count"
  },
  {
   "collapsible": 1,
   "fieldname": "telegram_section",
   "fieldtype": "Section Break",
   "label": "Telegram"
  },
  {
   "fieldname": "telegram_chat_id",
   "fieldtype": "Data",
   "label": "Telegram Chat ID"
  },
  {
   "fieldname": "telegram_bot_token",
   "fieldtype": "Data",
   "label": "Telegram Bot Token"
  },
  {
   "fieldname": "column_break_65",
   "fieldtype": "Column Break"
  },
  {
   "default": "0",
   "fieldname": "publish_docs",
   "fieldtype": "Check",
   "label": "Published"
  },
  {
   "collapsible": 1,
   "fieldname": "product_documentation_section",
   "fieldtype": "Section Break",
   "label": "Product Documentation"
  },
  {
   "fieldname": "backbone_intermediate_ca",
   "fieldtype": "Link",
   "label": "Backbone Intermediate CA",
   "options": "Certificate Authority"
  },
  {
   "collapsible": 1,
   "fieldname": "lets_encrypt_section",
   "fieldtype": "Section Break",
   "label": "Let's Encrypt"
  },
  {
   "collapsible": 1,
   "fieldname": "backbone_section",
   "fieldtype": "Section Break",
   "label": "Backbone"
  },
  {
   "fieldname": "backbone_directory",
   "fieldtype": "Data",
   "label": "Backbone Directory"
  },
  {
   "fieldname": "column_break_15",
   "fieldtype": "Column Break"
  },
  {
   "fieldname": "column_break_20",
   "fieldtype": "Column Break"
  },
  {
   "fieldname": "column_break_38",
   "fieldtype": "Column Break"
  },
  {
   "default": "0",
   "fieldname": "use_backbone_ca",
   "fieldtype": "Check",
   "label": "Use Backbone CA"
  },
  {
<<<<<<< HEAD
   "collapsible": 1,
   "fieldname": "section_break_59",
   "fieldtype": "Section Break",
   "label": "Docker"
  },
  {
   "fieldname": "build_directory",
   "fieldtype": "Data",
   "label": "Build Directory"
  },
  {
   "depends_on": "eval: !doc.github_app_id",
   "fieldname": "create_github_app",
   "fieldtype": "Button",
   "label": "Create GitHub App",
   "mandatory_depends_on": "eval"
  },
  {
   "fieldname": "github_access_token",
   "fieldtype": "Data",
   "label": "GitHub Access Token"
  },
  {
   "fieldname": "docker_registry_url",
   "fieldtype": "Data",
   "label": "Docker Registry URL"
  },
  {
   "fieldname": "column_break_66",
   "fieldtype": "Column Break"
  },
  {
   "fieldname": "docker_registry_username",
   "fieldtype": "Data",
   "label": "Docker Registry Username"
  },
  {
   "fieldname": "docker_registry_password",
   "fieldtype": "Data",
   "label": "Docker Registry Password"
  },
  {
   "default": "0",
   "fieldname": "use_staging_ca",
   "fieldtype": "Check",
   "label": "Use Staging CA"
=======
   "fieldname": "frappeio_authentication_section",
   "fieldtype": "Section Break",
   "label": "Frappe.io Authentication"
  },
  {
   "fieldname": "frappe_username",
   "fieldtype": "Data",
   "label": "Username"
  },
  {
   "fieldname": "frappe_password",
   "fieldtype": "Password",
   "label": "Password"
  },
  {
   "fieldname": "frappe_url",
   "fieldtype": "Data",
   "label": "URL"
  },
  {
   "fieldname": "storage_and_disk_limits_section",
   "fieldtype": "Section Break",
   "label": "Storage and Disk Limits"
  },
  {
   "default": "0",
   "description": "Setting this to true will start suspending sites that cross the Site Usages with respect to their existing plans.",
   "fieldname": "enforce_storage_limits",
   "fieldtype": "Check",
   "label": "Enforce Storage and Disk Limits"
>>>>>>> bc4a17b0
  }
 ],
 "issingle": 1,
 "links": [],
<<<<<<< HEAD
 "modified": "2020-12-08 18:36:56.249316",
=======
 "modified": "2020-11-19 13:27:27.540632",
>>>>>>> bc4a17b0
 "modified_by": "Administrator",
 "module": "Press",
 "name": "Press Settings",
 "owner": "Administrator",
 "permissions": [
  {
   "create": 1,
   "delete": 1,
   "email": 1,
   "print": 1,
   "read": 1,
   "role": "System Manager",
   "share": 1,
   "write": 1
  }
 ],
 "quick_entry": 1,
 "sort_field": "modified",
 "sort_order": "DESC",
 "track_changes": 1
}<|MERGE_RESOLUTION|>--- conflicted
+++ resolved
@@ -47,10 +47,6 @@
   "column_break_38",
   "erpnext_username",
   "erpnext_password",
-  "frappeio_authentication_section",
-  "frappe_url",
-  "frappe_username",
-  "frappe_password",
   "offsite_backups_section",
   "offsite_backups_provider",
   "aws_s3_bucket",
@@ -93,9 +89,7 @@
   "column_break_65",
   "telegram_bot_token",
   "product_documentation_section",
-  "publish_docs",
-  "storage_and_disk_limits_section",
-  "enforce_storage_limits"
+  "publish_docs"
  ],
  "fields": [
   {
@@ -518,7 +512,6 @@
    "label": "Use Backbone CA"
   },
   {
-<<<<<<< HEAD
    "collapsible": 1,
    "fieldname": "section_break_59",
    "fieldtype": "Section Break",
@@ -565,47 +558,11 @@
    "fieldname": "use_staging_ca",
    "fieldtype": "Check",
    "label": "Use Staging CA"
-=======
-   "fieldname": "frappeio_authentication_section",
-   "fieldtype": "Section Break",
-   "label": "Frappe.io Authentication"
-  },
-  {
-   "fieldname": "frappe_username",
-   "fieldtype": "Data",
-   "label": "Username"
-  },
-  {
-   "fieldname": "frappe_password",
-   "fieldtype": "Password",
-   "label": "Password"
-  },
-  {
-   "fieldname": "frappe_url",
-   "fieldtype": "Data",
-   "label": "URL"
-  },
-  {
-   "fieldname": "storage_and_disk_limits_section",
-   "fieldtype": "Section Break",
-   "label": "Storage and Disk Limits"
-  },
-  {
-   "default": "0",
-   "description": "Setting this to true will start suspending sites that cross the Site Usages with respect to their existing plans.",
-   "fieldname": "enforce_storage_limits",
-   "fieldtype": "Check",
-   "label": "Enforce Storage and Disk Limits"
->>>>>>> bc4a17b0
   }
  ],
  "issingle": 1,
  "links": [],
-<<<<<<< HEAD
- "modified": "2020-12-08 18:36:56.249316",
-=======
- "modified": "2020-11-19 13:27:27.540632",
->>>>>>> bc4a17b0
+ "modified": "2020-12-15 19:06:58.637084",
  "modified_by": "Administrator",
  "module": "Press",
  "name": "Press Settings",
