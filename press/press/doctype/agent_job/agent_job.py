--- conflicted
+++ resolved
@@ -10,10 +10,6 @@
 import frappe
 from frappe.core.utils import find
 from frappe.model.document import Document
-<<<<<<< HEAD
-=======
-from frappe.utils import convert_utc_to_user_timezone, get_url_to_form, pretty_date
->>>>>>> efba154e
 
 from press.agent import Agent
 from press.utils import log_error
