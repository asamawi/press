--- conflicted
+++ resolved
@@ -405,7 +405,6 @@
    "label": "Skip Auto Updates"
   },
   {
-<<<<<<< HEAD
    "fieldname": "overview_tab_break",
    "fieldtype": "Tab Break",
    "label": "Overview"
@@ -632,7 +631,8 @@
   {
    "fieldname": "column_break_51",
    "fieldtype": "Column Break"
-=======
+  },
+  {
    "fieldname": "notify_email",
    "fieldtype": "Data",
    "label": "Notify Email"
@@ -650,7 +650,6 @@
    "fieldtype": "Check",
    "label": "Skip Failing Patches",
    "read_only": 1
->>>>>>> 8c59235d
   }
  ],
  "hide_toolbar": 1,
@@ -701,11 +700,7 @@
    "link_fieldname": "site"
   }
  ],
-<<<<<<< HEAD
- "modified": "2021-10-24 02:36:51.769339",
-=======
- "modified": "2021-10-21 22:30:36.754191",
->>>>>>> 8c59235d
+ "modified": "2021-10-25 02:36:51.769339",
  "modified_by": "Administrator",
  "module": "Press",
  "name": "Site",
