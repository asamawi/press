--- conflicted
+++ resolved
@@ -423,11 +423,7 @@
    "link_fieldname": "site"
   }
  ],
-<<<<<<< HEAD
  "modified": "2021-10-21 22:30:36.754191",
-=======
- "modified": "2021-10-20 10:16:45.831443",
->>>>>>> ea0fc33c
  "modified_by": "Administrator",
  "module": "Press",
  "name": "Site",
