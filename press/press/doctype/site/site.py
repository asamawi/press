--- conflicted
+++ resolved
@@ -56,22 +56,13 @@
 
 			self._update_configuration(get_plan_config(self.subscription_plan), save=False)
 
-<<<<<<< HEAD
+		# validate apps to be installed on site
 		applications = frappe.get_doc("Bench", self.bench).applications
 		for application in self.applications:
 			if not find(applications, lambda x: x.application == application.application):
 				frappe.throw(f"Application {application.application} is not available on Bench {self.bench}.")
 
 		if self.applications[0].application != "frappe":
-=======
-		# validate apps to be installed on site
-		bench_apps = frappe.get_doc("Bench", self.bench).apps
-		for app in self.apps:
-			if not find(bench_apps, lambda x: x.app == app.app):
-				frappe.throw(f"Frappe App {app.app} is not available on Bench {self.bench}.")
-		frappe_app = self.apps[0]
-		if not frappe.db.get_value("Frappe App", frappe_app.app, "frappe"):
->>>>>>> 54bc9347
 			frappe.throw("First app to be installed on site must be frappe.")
 
 		applications = [application.application for application in self.applications]
