--- conflicted
+++ resolved
@@ -6,13 +6,8 @@
 let objects = {
 	Site: site,
 	Bench: bench,
-<<<<<<< HEAD
 	Marketplace: marketplace,
-	Server: server,
-	DatabaseServer: databaseServer
-=======
 	Server: server
->>>>>>> a87f72bb
 };
 
 export function getObject(name) {
