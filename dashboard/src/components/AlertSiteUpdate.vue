--- conflicted
+++ resolved
@@ -11,7 +11,6 @@
 		</template>
 		<Dialog title="Updates available" v-model="showUpdatesDialog">
 			<SiteAppUpdates :apps="updateInformation.apps" />
-<<<<<<< HEAD
 			<div class="mt-4" v-if="lastMigrateFailed">
 				<!-- Skip Failing Checkbox -->
 				<input
@@ -32,9 +31,7 @@
 					skipping failing patches?
 				</label>
 			</div>
-=======
 			<ErrorMessage class="mt-1" :error="$resources.scheduleUpdate.error" />
->>>>>>> ea0fc33c
 			<template #actions>
 				<Button
 					type="primary"
