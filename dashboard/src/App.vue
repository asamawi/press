<template>
	<div class="font-sans text-gray-900 antialiased">
		<div class="flex h-screen overflow-hidden">
			<div
				class="flex flex-1 overflow-y-auto"
				:class="{
					'sm:bg-gray-50':
						$route.meta.isLoginPage && $route.fullPath.indexOf('/checkout') < 0
				}"
			>
				<div class="flex-1">
					<Navbar class="sm:hidden" v-if="!$route.meta.isLoginPage" />
					<div class="mx-auto flex flex-row justify-start">
						<Sidebar
							class="sticky top-0 hidden w-64 flex-shrink-0 sm:flex"
							v-if="$auth.isLoggedIn && !$route.meta.hideSidebar"
						/>
						<router-view
							v-slot="{ Component }"
							class="w-full sm:mr-0"
<<<<<<< HEAD
							:class="{ 'p-6 pb-8': $auth.isLoggedIn }"
=======
>>>>>>> c30fea3d
						>
							<keep-alive
								:include="[
									'Sites',
									'Benches',
									'Servers',
									'Site',
									'Bench',
									'Server',
									'Marketplace',
									'Account',
									'MarketplaceApp'
								]"
							>
								<component :is="Component" />
							</keep-alive>
						</router-view>
					</div>
				</div>
			</div>
		</div>

		<NotificationToasts />
		<UserPrompts v-if="$auth.isLoggedIn" />
		<ConfirmDialogs />
	</div>
</template>
<script>
import Sidebar from '@/components/Sidebar.vue';
import Navbar from '@/components/Navbar.vue';
import UserPrompts from '@/views/onboarding/UserPrompts.vue';
import ConfirmDialogs from '@/components/ConfirmDialogs.vue';
import NotificationToasts from '@/components/NotificationToasts.vue';

export default {
	name: 'App',
	components: {
		Sidebar,
		Navbar,
		UserPrompts,
		ConfirmDialogs,
		NotificationToasts
	},
	data() {
		return {
			viewportWidth: 0
		};
	},
	provide: {
		viewportWidth: Math.max(
			document.documentElement.clientWidth || 0,
			window.innerWidth || 0
		)
	}
};
</script>
<style src="./assets/style.css"></style><|MERGE_RESOLUTION|>--- conflicted
+++ resolved
@@ -18,10 +18,6 @@
 						<router-view
 							v-slot="{ Component }"
 							class="w-full sm:mr-0"
-<<<<<<< HEAD
-							:class="{ 'p-6 pb-8': $auth.isLoggedIn }"
-=======
->>>>>>> c30fea3d
 						>
 							<keep-alive
 								:include="[
