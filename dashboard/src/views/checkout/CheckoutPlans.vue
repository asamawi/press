<template>
	<div
		class="text-sm cursor-pointer w-fit mb-8"
		v-on:click="$emit('update:step', 1)"
	>
		← Back to Apps
	</div>
<<<<<<< HEAD
	<div class="flex justify-between mb-4 p-4 rounded-lg border text-base">
		<span class="self-center"
			>Checkout Frappe Cloud plans for site hosting from
			<span class="font-bold"
				>{{ currency === 'INR' ? '₹ 820' : '$ 10' }} Onwards</span
			>
		</span>
		<Button
			@click="$resources.sendLoginLink.submit()"
			:loading="$resources.sendLoginLink.loading"
		>
			Get Login Link
		</Button>
	</div>
=======
	<!-- <div class="flex justify-between mb-4 p-4 rounded-lg border text-base"> -->
	<!-- 	<span class="self-center" -->
	<!-- 		>Checkout Frappe Cloud plans for site hosting from -->
	<!-- 		<span class="font-bold" -->
	<!-- 			>{{ currency === 'INR' ? '₹ 820' : '$ 10' }} Onwards</span -->
	<!-- 		> -->
	<!-- 	</span> -->
	<!-- 	<Button -->
	<!-- 		appearance="secondary" -->
	<!-- 		@click="$resources.sendLoginLink.submit()" -->
	<!-- 		:loading="$resources.sendLoginLink.loading" -->
	<!-- 	> -->
	<!-- 		Get Login Link -->
	<!-- 	</Button> -->
	<!-- </div> -->
>>>>>>> 8718b71f
	<div class="grid grid-cols-1 gap-2 sm:grid-cols-3">
		<div
			v-for="plan in $resources.plans.data"
			class="m-2 flex flex-col justify-between rounded-2xl border border-gray-100 p-4 shadow"
		>
			<div>
				<h4 class="flex justify-between text-xl font-semibold text-gray-900">
					<div>
						<span v-if="plan.is_free"> Free </span>
						<span v-else>
							{{
								currency === 'INR' ? '₹' + plan.price_inr : '$' + plan.price_usd
							}}
							<span class="text-base font-normal text-gray-600">
								{{ plan.block_monthly === 1 ? '/year' : '/mo' }}
							</span>
						</span>
<<<<<<< HEAD
					</span>
				</div>
			</h4>

			<FeatureList class="my-5" :features="plan.features" />
			<Button variant="solid" @click="selectPlan(plan)"> Buy Now </Button>
=======
					</div>
				</h4>
				<FeatureList class="my-5" :features="plan.features" />
			</div>
			<Button appearance="primary" @click="selectPlan(plan)"> Buy Now </Button>
>>>>>>> 8718b71f
		</div>
	</div>
</template>

<script>
import FeatureList from '@/components/FeatureList.vue';

export default {
	name: 'Apps',
	components: {
		FeatureList
	},
	emits: ['update:selectedPlan', 'update:step'],
	props: [
		'selectedSubscription',
		'selectedPlan',
		'currency',
		'step',
		'secretKey',
		'address'
	],
	resources: {
		plans() {
			return {
				method: 'press.api.developer.marketplace.get_plans',
				params: {
					secret_key: this.secretKey,
					subscription: this.selectedSubscription.name
				},
				auto: true
			};
		},
		sendLoginLink() {
			return {
				method: 'press.api.developer.marketplace.send_login_link',
				params: {
					secret_key: this.secretKey
				},
				onSuccess() {
					this.$emit('update:step', 5);
				}
			};
		}
	},
	methods: {
		selectPlan(plan) {
			this.$emit('update:selectedPlan', plan);

			if (this.address) {
				this.$emit('update:step', 4);
			} else {
				this.$emit('update:step', 3);
			}
		}
	}
};
</script><|MERGE_RESOLUTION|>--- conflicted
+++ resolved
@@ -5,22 +5,6 @@
 	>
 		← Back to Apps
 	</div>
-<<<<<<< HEAD
-	<div class="flex justify-between mb-4 p-4 rounded-lg border text-base">
-		<span class="self-center"
-			>Checkout Frappe Cloud plans for site hosting from
-			<span class="font-bold"
-				>{{ currency === 'INR' ? '₹ 820' : '$ 10' }} Onwards</span
-			>
-		</span>
-		<Button
-			@click="$resources.sendLoginLink.submit()"
-			:loading="$resources.sendLoginLink.loading"
-		>
-			Get Login Link
-		</Button>
-	</div>
-=======
 	<!-- <div class="flex justify-between mb-4 p-4 rounded-lg border text-base"> -->
 	<!-- 	<span class="self-center" -->
 	<!-- 		>Checkout Frappe Cloud plans for site hosting from -->
@@ -29,14 +13,12 @@
 	<!-- 		> -->
 	<!-- 	</span> -->
 	<!-- 	<Button -->
-	<!-- 		appearance="secondary" -->
 	<!-- 		@click="$resources.sendLoginLink.submit()" -->
 	<!-- 		:loading="$resources.sendLoginLink.loading" -->
 	<!-- 	> -->
 	<!-- 		Get Login Link -->
 	<!-- 	</Button> -->
 	<!-- </div> -->
->>>>>>> 8718b71f
 	<div class="grid grid-cols-1 gap-2 sm:grid-cols-3">
 		<div
 			v-for="plan in $resources.plans.data"
@@ -54,20 +36,12 @@
 								{{ plan.block_monthly === 1 ? '/year' : '/mo' }}
 							</span>
 						</span>
-<<<<<<< HEAD
-					</span>
-				</div>
-			</h4>
+          </div>
+        </h4>
 
-			<FeatureList class="my-5" :features="plan.features" />
+			  <FeatureList class="my-5" :features="plan.features" />
+			</div>
 			<Button variant="solid" @click="selectPlan(plan)"> Buy Now </Button>
-=======
-					</div>
-				</h4>
-				<FeatureList class="my-5" :features="plan.features" />
-			</div>
-			<Button appearance="primary" @click="selectPlan(plan)"> Buy Now </Button>
->>>>>>> 8718b71f
 		</div>
 	</div>
 </template>
