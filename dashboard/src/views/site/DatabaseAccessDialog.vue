<template>
	<Dialog
		:options="{ title: 'Access Database' }"
		v-if="site"
		:modelValue="Boolean(site) && show"
		@close="dialogClosed"
	>
		<template v-slot:body-content>
			<LoadingText v-if="$resources.fetchDatabaseAccessInfo.loading" />

			<!-- Not available on current plan, upsell higher plans -->
			<div v-else-if="!databaseAccessInfo?.is_available_on_current_plan">
				<div>
					<p class="text-base">
						Database access is not available on your current plan. Please
						upgrade your plan to access your site database.
					</p>

					<Button
						class="mt-4 w-full"
						variant="solid"
						@click="showChangePlanDialog = true"
						>Upgrade Site Plan</Button
					>
				</div>

				<Dialog
					:options="{
						title: 'Upgrade Plan',
						actions: [
							{
								label: 'Submit',
								variant: 'solid',
								loading: $resources.changePlan.loading,
								onClick: () => $resources.changePlan.submit()
							}
						]
					}"
					v-model="showChangePlanDialog"
				>
					<template v-slot:body-content>
						<SitePlansTable
							class="mt-3"
							:plans="plans"
							v-model:selectedPlan="selectedPlan"
						/>
						<ErrorMessage class="mt-4" :message="$resources.changePlan.error" />
					</template>
				</Dialog>
			</div>

			<!-- Available on the current plan -->
			<div v-else>
				<div v-if="databaseAccessInfo">
					<div v-if="databaseAccessInfo.is_database_access_enabled">
						<div>
							<p class="mb-2 text-base font-semibold text-gray-700">
								Using an Analytics or Business Intelligence Tool
							</p>
							<p class="mb-2 text-base">
								Use following credentials with your analytics or business
								intelligence tool
							</p>
							<p class="ml-1 font-mono text-sm">
								Host: {{ databaseAccessInfo.credentials.host }}
							</p>
							<p class="ml-1 font-mono text-sm">
								Port: {{ databaseAccessInfo.credentials.port }}
							</p>
							<p class="ml-1 font-mono text-sm">
								Database Name: {{ databaseAccessInfo.credentials.database }}
							</p>
							<p class="ml-1 font-mono text-sm">
								Username: {{ databaseAccessInfo.credentials.username }}
							</p>
							<p class="ml-1 font-mono text-sm">
								Password: {{ databaseAccessInfo.credentials.password }}
							</p>
						</div>
						<div class="pt-5 pb-2">
							<p class="mb-2 text-base font-semibold text-gray-700">
								Using MariaDB Client
							</p>
							<p class="mb-2 text-base">
								<span
									>Run this command in your terminal to access MariaDB
									console</span
								>
							</p>
							<ClickToCopyField class="ml-1" :textContent="dbAccessCommand" />
							<p class="mt-3 text-sm">
								Note: You should have a
								<span class="font-mono">mariadb</span> client installed on your
								computer.
							</p>
						</div>
					</div>
					<div v-else>
						<p class="mb-2 text-sm">
							Database console access is disabled for this site.
						</p>
					</div>
				</div>

				<ErrorMessage class="mt-3" :message="$resourceErrors || error" />

<<<<<<< HEAD
				<div class="mt-4">
=======
				<div class="mt-2">
					<div
						v-if="
							databaseAccessInfo &&
							!databaseAccessInfo.is_database_access_enabled
						"
						class="mb-2"
					>
						<!-- Enable Read-Write Access -->
						<input
							id="enable-read-write-access"
							type="checkbox"
							class="h-4 w-4 rounded border-gray-300 text-red-600 focus:ring-red-500"
							v-model="enableReadWriteAccess"
						/>
						<label for="skip-failing" class="ml-1 text-sm text-gray-900">
							Enable Read-Write Access
						</label>
						<ErrorMessage
							class="mt-2"
							:message="
								enableReadWriteAccess &&
								'Your credentials can be used to modify or wipe your database'
							"
						/>
					</div>
>>>>>>> 8718b71f
					<Button
						v-if="
							databaseAccessInfo &&
							!databaseAccessInfo.is_database_access_enabled
						"
						@click="$resources.enableDatabaseAccess.submit()"
						:loading="
							$resources.enableDatabaseAccess.loading || pollingAgentJob
						"
<<<<<<< HEAD
						variant="solid"
						class="w-full"
						>Enable Access</Button
=======
						appearance="primary"
						>Enable
						{{ enableReadWriteAccess ? 'Read-Write' : 'Read-Only' }}
						Access</Button
>>>>>>> 8718b71f
					>

					<Button
						v-if="
							databaseAccessInfo &&
							databaseAccessInfo.is_database_access_enabled
						"
						@click="$resources.disableDatabaseAccess.submit()"
						:loading="
							$resources.disableDatabaseAccess.loading || pollingAgentJob
						"
						class="w-full"
						>Disable Access</Button
					>
				</div>
			</div>
		</template>
	</Dialog>
</template>

<script>
import ClickToCopyField from '@/components/ClickToCopyField.vue';
import SitePlansTable from '@/components/SitePlansTable.vue';

export default {
	props: ['site', 'show'],
	data() {
		return {
			pollingAgentJob: false,
			showChangePlanDialog: false,
			selectedPlan: null,
			enableReadWriteAccess: false,
			error: null
		};
	},
	components: {
		ClickToCopyField,
		SitePlansTable
	},
	resources: {
		fetchDatabaseAccessInfo() {
			return {
				method: 'press.api.site.get_database_access_info',
				params: {
					name: this.site
				},
				auto: true
			};
		},
		enableDatabaseAccess() {
			return {
				method: 'press.api.site.enable_database_access',
				params: {
					name: this.site,
					mode: this.enableReadWriteAccess ? 'read_write' : 'read_only'
				},
				onSuccess(d) {
					this.pollDatabaseAccessJob(d);
				}
			};
		},
		disableDatabaseAccess() {
			return {
				method: 'press.api.site.disable_database_access',
				params: {
					name: this.site
				},
				onSuccess(d) {
					this.pollDatabaseAccessJob(d);
				}
			};
		},
		plans() {
			return {
				method: 'press.api.site.get_plans',
				params: {
					name: this.site
				},
				default: [],
				auto: true
			};
		},
		changePlan() {
			return {
				method: 'press.api.site.change_plan',
				params: {
					name: this.site,
					plan: this.selectedPlan?.name
				},
				onSuccess() {
					this.$notify({
						title: `Plan changed to ${this.selectedPlan.plan_title}`,
						icon: 'check',
						color: 'green'
					});
					this.showChangePlanDialog = false;
					this.selectedPlan = null;
					this.$resources.plans.reset();
					this.$resources.fetchDatabaseAccessInfo.fetch();
				},
				onError(error) {
					this.showChangePlanDialog = false;
					this.$notify({
						title: error,
						icon: 'x',
						color: 'red'
					});
				}
			};
		}
	},
	computed: {
		databaseAccessInfo() {
			if (
				!this.$resources.fetchDatabaseAccessInfo.loading &&
				this.$resources.fetchDatabaseAccessInfo.data
			) {
				return this.$resources.fetchDatabaseAccessInfo.data;
			}
			return null;
		},
		dbAccessCommand() {
			if (this.databaseAccessInfo) {
				const { credentials } = this.databaseAccessInfo;
				return `mysql -u ${credentials.username} -p -h ${credentials.host} -P ${credentials.port} --ssl --ssl-verify-server-cert`;
			}
			return null;
		},
		plans() {
			let processedPlans = this.$resources.plans.data.map(plan => {
				if (!plan.database_access) {
					plan.disabled = true;
				}

				return plan;
			});

			return processedPlans;
		}
	},
	methods: {
		dialogClosed() {
			this.$emit('update:show', null);
		},
		pollDatabaseAccessJob(jobName) {
			this.pollingAgentJob = true;

			this.$call('press.api.site.get_job_status', {
				job_name: jobName
			}).then(message => {
				if (message.status === 'Success') {
					this.pollingAgentJob = false;
					this.$resources.fetchDatabaseAccessInfo.fetch();
				} else if (message.status === 'Failure') {
					this.pollingAgentJob = false;
					this.error = 'Something went wrong. Please try again.';
				} else {
					setTimeout(() => {
						this.pollDatabaseAccessJob(jobName);
					}, 1000);
				}
			});
		}
	}
};
</script><|MERGE_RESOLUTION|>--- conflicted
+++ resolved
@@ -104,10 +104,7 @@
 
 				<ErrorMessage class="mt-3" :message="$resourceErrors || error" />
 
-<<<<<<< HEAD
 				<div class="mt-4">
-=======
-				<div class="mt-2">
 					<div
 						v-if="
 							databaseAccessInfo &&
@@ -133,7 +130,6 @@
 							"
 						/>
 					</div>
->>>>>>> 8718b71f
 					<Button
 						v-if="
 							databaseAccessInfo &&
@@ -143,16 +139,11 @@
 						:loading="
 							$resources.enableDatabaseAccess.loading || pollingAgentJob
 						"
-<<<<<<< HEAD
 						variant="solid"
 						class="w-full"
-						>Enable Access</Button
-=======
-						appearance="primary"
 						>Enable
 						{{ enableReadWriteAccess ? 'Read-Write' : 'Read-Only' }}
 						Access</Button
->>>>>>> 8718b71f
 					>
 
 					<Button
